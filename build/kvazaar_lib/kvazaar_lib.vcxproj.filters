﻿<?xml version="1.0" encoding="utf-8"?>
<Project ToolsVersion="4.0" xmlns="http://schemas.microsoft.com/developer/msbuild/2003">
  <ItemGroup>
    <Filter Include="Source Files">
      <UniqueIdentifier>{4FC737F1-C7A5-4376-A066-2A32D752A2FF}</UniqueIdentifier>
      <Extensions>cpp;c;cc;cxx;def;odl;idl;hpj;bat;asm;asmx</Extensions>
    </Filter>
    <Filter Include="Header Files">
      <UniqueIdentifier>{93995380-89BD-4b04-88EB-625FBE52EBFB}</UniqueIdentifier>
      <Extensions>h;hpp;hxx;hm;inl;inc;xsd</Extensions>
    </Filter>
    <Filter Include="Resource Files">
      <UniqueIdentifier>{67DA6AB6-F800-4c08-8B7A-83BB121AAD01}</UniqueIdentifier>
      <Extensions>rc;ico;cur;bmp;dlg;rc2;rct;bin;rgs;gif;jpg;jpeg;jpe;resx;tiff;tif;png;wav;mfcribbon-ms</Extensions>
    </Filter>
    <Filter Include="Source Files\x86">
      <UniqueIdentifier>{9e551421-7564-43be-a2b6-1ffb16d744a4}</UniqueIdentifier>
    </Filter>
    <Filter Include="Header Files\x86">
      <UniqueIdentifier>{d1533c70-cb9a-419d-9a38-5161894ec359}</UniqueIdentifier>
    </Filter>
    <Filter Include="Header Files\strategies">
      <UniqueIdentifier>{84b28f88-c0de-4ee8-8566-c2c56d2b0f6e}</UniqueIdentifier>
    </Filter>
    <Filter Include="Source Files\strategies">
      <UniqueIdentifier>{aa218f1d-2e13-425d-80a7-3f4d74076c5c}</UniqueIdentifier>
    </Filter>
    <Filter Include="Source Files\strategies\generic">
      <UniqueIdentifier>{e4e77a4f-e708-4b11-9ba7-9d2b746e3f5d}</UniqueIdentifier>
    </Filter>
    <Filter Include="Source Files\strategies\sse2">
      <UniqueIdentifier>{0c7b7451-4b19-443f-b51c-588e63bb4c93}</UniqueIdentifier>
    </Filter>
    <Filter Include="Source Files\strategies\sse41">
      <UniqueIdentifier>{2b47e32d-3fee-4a34-a4cb-8453b769b1b0}</UniqueIdentifier>
    </Filter>
    <Filter Include="Source Files\strategies\altivec">
      <UniqueIdentifier>{770e42cd-56bc-4377-af83-c14872722ed2}</UniqueIdentifier>
    </Filter>
    <Filter Include="Header Files\strategies\generic">
      <UniqueIdentifier>{62b39266-3f82-421d-91df-7f12caa817ad}</UniqueIdentifier>
    </Filter>
    <Filter Include="Header Files\strategies\sse2">
      <UniqueIdentifier>{675b31f0-f1a3-4b1f-b436-ae24c2ab7279}</UniqueIdentifier>
    </Filter>
    <Filter Include="Header Files\strategies\sse41">
      <UniqueIdentifier>{1e811a93-2291-426e-951b-0c1137af77f7}</UniqueIdentifier>
    </Filter>
    <Filter Include="Header Files\strategies\altivec">
      <UniqueIdentifier>{9e275b7f-3094-4614-b817-6ce0bee827b2}</UniqueIdentifier>
    </Filter>
  </ItemGroup>
  <ItemGroup>
    <ClCompile Include="..\..\src\encmain.c">
      <Filter>Source Files</Filter>
    </ClCompile>
    <ClCompile Include="..\..\src\config.c">
      <Filter>Source Files</Filter>
    </ClCompile>
    <ClCompile Include="..\..\src\bitstream.c">
      <Filter>Source Files</Filter>
    </ClCompile>
    <ClCompile Include="..\..\src\encoder.c">
      <Filter>Source Files</Filter>
    </ClCompile>
    <ClCompile Include="..\..\src\cabac.c">
      <Filter>Source Files</Filter>
    </ClCompile>
    <ClCompile Include="..\..\src\nal.c">
      <Filter>Source Files</Filter>
    </ClCompile>
    <ClCompile Include="..\..\src\intra.c">
      <Filter>Source Files</Filter>
    </ClCompile>
    <ClCompile Include="..\..\src\transform.c">
      <Filter>Source Files</Filter>
    </ClCompile>
    <ClCompile Include="..\..\src\context.c">
      <Filter>Source Files</Filter>
    </ClCompile>
    <ClCompile Include="..\..\src\filter.c">
      <Filter>Source Files</Filter>
    </ClCompile>
    <ClCompile Include="..\..\src\search.c">
      <Filter>Source Files</Filter>
    </ClCompile>
    <ClCompile Include="..\..\src\inter.c">
      <Filter>Source Files</Filter>
    </ClCompile>
    <ClCompile Include="..\..\src\sao.c">
      <Filter>Source Files</Filter>
    </ClCompile>
    <ClCompile Include="..\..\src\rdo.c">
      <Filter>Source Files</Filter>
    </ClCompile>
    <ClCompile Include="..\..\src\extras\getopt.c">
      <Filter>Source Files</Filter>
    </ClCompile>
    <ClCompile Include="..\..\src\scalinglist.c">
      <Filter>Source Files</Filter>
    </ClCompile>
    <ClCompile Include="..\..\src\tables.c">
      <Filter>Source Files</Filter>
    </ClCompile>
    <ClCompile Include="..\..\src\strategyselector.c">
      <Filter>Source Files</Filter>
    </ClCompile>
    <ClCompile Include="..\..\src\threadqueue.c">
      <Filter>Source Files</Filter>
    </ClCompile>
    <ClCompile Include="..\..\src\encoder_state-bitstream.c">
      <Filter>Source Files</Filter>
    </ClCompile>
    <ClCompile Include="..\..\src\encoder_state-ctors_dtors.c">
      <Filter>Source Files</Filter>
    </ClCompile>
    <ClCompile Include="..\..\src\encoder_state-geometry.c">
      <Filter>Source Files</Filter>
    </ClCompile>
    <ClCompile Include="..\..\src\encoderstate.c">
      <Filter>Source Files</Filter>
    </ClCompile>
    <ClCompile Include="..\..\src\image.c">
      <Filter>Source Files</Filter>
    </ClCompile>
    <ClCompile Include="..\..\src\imagelist.c">
      <Filter>Source Files</Filter>
    </ClCompile>
    <ClCompile Include="..\..\src\videoframe.c">
      <Filter>Source Files</Filter>
    </ClCompile>
    <ClCompile Include="..\..\src\cu.c">
      <Filter>Source Files</Filter>
    </ClCompile>
    <ClCompile Include="..\..\src\strategies\strategies-nal.c">
      <Filter>Source Files\strategies</Filter>
    </ClCompile>
    <ClCompile Include="..\..\src\strategies\strategies-picture.c">
      <Filter>Source Files\strategies</Filter>
    </ClCompile>
<<<<<<< HEAD
    <ClCompile Include="..\..\src\strategies\picture\picture-avx.c">
      <Filter>Source Files\strategies\picture</Filter>
=======
    <ClCompile Include="..\..\src\strategies\generic\nal-generic.c">
      <Filter>Source Files\strategies\generic</Filter>
    </ClCompile>
    <ClCompile Include="..\..\src\strategies\generic\picture-generic.c">
      <Filter>Source Files\strategies\generic</Filter>
    </ClCompile>
    <ClCompile Include="..\..\src\strategies\altivec\picture-altivec.c">
      <Filter>Source Files\strategies\altivec</Filter>
    </ClCompile>
    <ClCompile Include="..\..\src\strategies\sse41\picture-sse41.c">
      <Filter>Source Files\strategies\sse41</Filter>
    </ClCompile>
    <ClCompile Include="..\..\src\strategies\sse2\picture-sse2.c">
      <Filter>Source Files\strategies\sse2</Filter>
>>>>>>> 5d0df56c
    </ClCompile>
  </ItemGroup>
  <ItemGroup>
    <ClInclude Include="..\..\src\global.h">
      <Filter>Header Files</Filter>
    </ClInclude>
    <ClInclude Include="..\..\src\config.h">
      <Filter>Header Files</Filter>
    </ClInclude>
    <ClInclude Include="..\..\src\bitstream.h">
      <Filter>Header Files</Filter>
    </ClInclude>
    <ClInclude Include="..\..\src\encoder.h">
      <Filter>Header Files</Filter>
    </ClInclude>
    <ClInclude Include="..\..\src\cabac.h">
      <Filter>Header Files</Filter>
    </ClInclude>
    <ClInclude Include="..\..\src\nal.h">
      <Filter>Header Files</Filter>
    </ClInclude>
    <ClInclude Include="..\..\src\intra.h">
      <Filter>Header Files</Filter>
    </ClInclude>
    <ClInclude Include="..\..\src\transform.h">
      <Filter>Header Files</Filter>
    </ClInclude>
    <ClInclude Include="..\..\src\context.h">
      <Filter>Header Files</Filter>
    </ClInclude>
    <ClInclude Include="..\..\src\filter.h">
      <Filter>Header Files</Filter>
    </ClInclude>
    <ClInclude Include="..\..\src\search.h">
      <Filter>Header Files</Filter>
    </ClInclude>
    <ClInclude Include="..\..\src\inter.h">
      <Filter>Header Files</Filter>
    </ClInclude>
    <ClInclude Include="..\..\src\sao.h">
      <Filter>Header Files</Filter>
    </ClInclude>
    <ClInclude Include="..\..\src\rdo.h">
      <Filter>Header Files</Filter>
    </ClInclude>
    <ClInclude Include="..\..\src\x86\cpu.h">
      <Filter>Header Files\x86</Filter>
    </ClInclude>
    <ClInclude Include="..\..\src\extras\getopt.h">
      <Filter>Header Files</Filter>
    </ClInclude>
    <ClInclude Include="..\..\src\scalinglist.h">
      <Filter>Header Files</Filter>
    </ClInclude>
    <ClInclude Include="..\..\src\tables.h">
      <Filter>Header Files</Filter>
    </ClInclude>
    <ClInclude Include="..\..\src\threads.h">
      <Filter>Header Files</Filter>
    </ClInclude>
    <ClInclude Include="..\..\src\threadqueue.h">
      <Filter>Header Files</Filter>
    </ClInclude>
    <ClInclude Include="..\..\src\encoderstate.h">
      <Filter>Header Files</Filter>
    </ClInclude>
    <ClInclude Include="..\..\src\encoder_state-bitstream.h">
      <Filter>Header Files</Filter>
    </ClInclude>
    <ClInclude Include="..\..\src\encoder_state-ctors_dtors.h">
      <Filter>Header Files</Filter>
    </ClInclude>
    <ClInclude Include="..\..\src\encoder_state-geometry.h">
      <Filter>Header Files</Filter>
    </ClInclude>
    <ClInclude Include="..\..\src\image.h">
      <Filter>Header Files</Filter>
    </ClInclude>
    <ClInclude Include="..\..\src\checkpoint.h">
      <Filter>Header Files</Filter>
    </ClInclude>
    <ClInclude Include="..\..\src\cu.h">
      <Filter>Header Files</Filter>
    </ClInclude>
    <ClInclude Include="..\..\src\imagelist.h">
      <Filter>Header Files</Filter>
    </ClInclude>
    <ClInclude Include="..\..\src\strategyselector.h">
      <Filter>Header Files</Filter>
    </ClInclude>
    <ClInclude Include="..\..\src\version.h">
      <Filter>Header Files</Filter>
    </ClInclude>
    <ClInclude Include="..\..\src\videoframe.h">
      <Filter>Header Files</Filter>
    </ClInclude>
    <ClInclude Include="..\..\src\strategies\strategies-nal.h">
      <Filter>Header Files\strategies</Filter>
    </ClInclude>
    <ClInclude Include="..\..\src\strategies\strategies-picture.h">
      <Filter>Header Files\strategies</Filter>
    </ClInclude>
    <ClInclude Include="..\..\src\strategies\altivec\picture-altivec.h">
      <Filter>Header Files\strategies\altivec</Filter>
    </ClInclude>
    <ClInclude Include="..\..\src\strategies\generic\nal-generic.h">
      <Filter>Header Files\strategies\generic</Filter>
    </ClInclude>
    <ClInclude Include="..\..\src\strategies\generic\picture-generic.h">
      <Filter>Header Files\strategies\generic</Filter>
    </ClInclude>
    <ClInclude Include="..\..\src\strategies\sse41\picture-sse41.h">
      <Filter>Header Files\strategies\sse41</Filter>
    </ClInclude>
    <ClInclude Include="..\..\src\strategies\sse2\picture-sse2.h">
      <Filter>Header Files\strategies\sse2</Filter>
    </ClInclude>
    <ClInclude Include="..\..\src\x86\picture_x86.h">
      <Filter>Header Files\x86</Filter>
    </ClInclude>
  </ItemGroup>
  <ItemGroup>
    <YASM Include="..\..\src\x86\cpu.asm">
      <Filter>Source Files\x86</Filter>
    </YASM>
    <YASM Include="..\..\src\x86\picture_x86.asm">
      <Filter>Source Files\x86</Filter>
    </YASM>
    <YASM Include="..\..\src\x86\x86inc.asm">
      <Filter>Source Files\x86</Filter>
    </YASM>
  </ItemGroup>
</Project><|MERGE_RESOLUTION|>--- conflicted
+++ resolved
@@ -138,25 +138,23 @@
     <ClCompile Include="..\..\src\strategies\strategies-picture.c">
       <Filter>Source Files\strategies</Filter>
     </ClCompile>
-<<<<<<< HEAD
+    <ClCompile Include="..\..\src\strategies\generic\nal-generic.c">
+      <Filter>Source Files\strategies\generic</Filter>
+    </ClCompile>
+    <ClCompile Include="..\..\src\strategies\generic\picture-generic.c">
+      <Filter>Source Files\strategies\generic</Filter>
+    </ClCompile>
+    <ClCompile Include="..\..\src\strategies\altivec\picture-altivec.c">
+      <Filter>Source Files\strategies\altivec</Filter>
+    </ClCompile>
+    <ClCompile Include="..\..\src\strategies\sse41\picture-sse41.c">
+      <Filter>Source Files\strategies\sse41</Filter>
+    </ClCompile>
+    <ClCompile Include="..\..\src\strategies\sse2\picture-sse2.c">
+      <Filter>Source Files\strategies\sse2</Filter>
+    </ClCompile>
     <ClCompile Include="..\..\src\strategies\picture\picture-avx.c">
       <Filter>Source Files\strategies\picture</Filter>
-=======
-    <ClCompile Include="..\..\src\strategies\generic\nal-generic.c">
-      <Filter>Source Files\strategies\generic</Filter>
-    </ClCompile>
-    <ClCompile Include="..\..\src\strategies\generic\picture-generic.c">
-      <Filter>Source Files\strategies\generic</Filter>
-    </ClCompile>
-    <ClCompile Include="..\..\src\strategies\altivec\picture-altivec.c">
-      <Filter>Source Files\strategies\altivec</Filter>
-    </ClCompile>
-    <ClCompile Include="..\..\src\strategies\sse41\picture-sse41.c">
-      <Filter>Source Files\strategies\sse41</Filter>
-    </ClCompile>
-    <ClCompile Include="..\..\src\strategies\sse2\picture-sse2.c">
-      <Filter>Source Files\strategies\sse2</Filter>
->>>>>>> 5d0df56c
     </ClCompile>
   </ItemGroup>
   <ItemGroup>
