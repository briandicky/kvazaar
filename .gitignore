--- conflicted
+++ resolved
@@ -1,14 +1,9 @@
 # Build files
 /bin
 /build
-<<<<<<< HEAD
-/doxygen
-/doxygen_html
-=======
 
 # Generated documentation
 /doxygen_html
 
 # Other files
-*.exe
->>>>>>> fede3d95
+*.exe