/*****************************************************************************
 * This file is part of Kvazaar HEVC encoder.
 *
 * Copyright (C) 2013-2015 Tampere University of Technology and others (see
 * COPYING file).
 *
 * Kvazaar is free software: you can redistribute it and/or modify it under
 * the terms of the GNU Lesser General Public License as published by the
 * Free Software Foundation; either version 2.1 of the License, or (at your
 * option) any later version.
 *
 * Kvazaar is distributed in the hope that it will be useful, but WITHOUT ANY
 * WARRANTY; without even the implied warranty of MERCHANTABILITY or FITNESS
 * FOR A PARTICULAR PURPOSE.  See the GNU Lesser General Public License for
 * more details.
 *
 * You should have received a copy of the GNU General Public License along
 * with Kvazaar.  If not, see <http://www.gnu.org/licenses/>.
 ****************************************************************************/

#include "cfg.h"

#include <stdio.h>
#include <stdlib.h>
#include <string.h>


kvz_config *kvz_config_alloc(void)
{
  kvz_config *cfg = (kvz_config *)malloc(sizeof(kvz_config));
  if (!cfg) {
    fprintf(stderr, "Failed to allocate a config object!\n");
    return cfg;
  }

  FILL(*cfg, 0);

  return cfg;
}

int kvz_config_init(kvz_config *cfg)
{
  cfg->width           = 0;
  cfg->height          = 0;
  cfg->framerate       = 25; // deprecated and will be removed.
  cfg->framerate_num   = 0;
  cfg->framerate_denom = 1;
  cfg->qp              = 32;
  cfg->intra_period    = 0;
  cfg->vps_period      = 0;
  cfg->deblock_enable  = 1;
  cfg->deblock_beta    = 0;
  cfg->deblock_tc      = 0;
  cfg->sao_enable      = 1;
  cfg->rdoq_enable     = 1;
  cfg->signhide_enable = true;
  cfg->smp_enable      = false;
  cfg->amp_enable      = false;
  cfg->rdo             = 1;
  cfg->mv_rdo          = 0;
  cfg->full_intra_search = 0;
  cfg->trskip_enable   = 1;
  cfg->tr_depth_intra  = 0;
  cfg->ime_algorithm   = 0; /* hexbs */
  cfg->fme_level       = 1;
  cfg->source_scan_type = 0; /* progressive */
  cfg->vui.sar_width   = 0;
  cfg->vui.sar_height  = 0;
  cfg->vui.overscan    = 0; /* undef */
  cfg->vui.videoformat = 5; /* undef */
  cfg->vui.fullrange   = 0; /* limited range */
  cfg->vui.colorprim   = 2; /* undef */
  cfg->vui.transfer    = 2; /* undef */
  cfg->vui.colormatrix = 2; /* undef */
  cfg->vui.chroma_loc  = 0; /* left center */
  cfg->aud_enable      = 0;
  cfg->cqmfile         = NULL;
  cfg->ref_frames      = DEFAULT_REF_PIC_COUNT;
  cfg->gop_len         = 0;
  cfg->bipred          = 0;
  cfg->target_bitrate  = 0;
  cfg->hash            = KVZ_HASH_CHECKSUM;

  cfg->cu_split_termination = KVZ_CU_SPLIT_TERMINATION_ZERO;

  cfg->tiles_width_count  = 1;
  cfg->tiles_height_count = 1;
  cfg->tiles_width_split  = NULL;
  cfg->tiles_height_split = NULL;
  
  cfg->wpp = 0;
  cfg->owf = -1;
  cfg->slice_count = 1;
  cfg->slice_addresses_in_ts = MALLOC(int32_t, 1);
  cfg->slice_addresses_in_ts[0] = 0;
  
  cfg->threads = 0;
  cfg->cpuid = 1;

  // Defaults for what sizes of PUs are tried.
  cfg->pu_depth_inter.min = 0; // 0-3
  cfg->pu_depth_inter.max = 3; // 0-3
  cfg->pu_depth_intra.min = 1; // 0-4
  cfg->pu_depth_intra.max = 4; // 0-4

  cfg->add_encoder_info = true;
  cfg->calc_psnr = true;

  cfg->mv_constraint = KVZ_MV_CONSTRAIN_NONE;
  cfg->crypto_features = KVZ_CRYPTO_OFF;

  cfg->me_early_termination = 0;

  return 1;
}

int kvz_config_destroy(kvz_config *cfg)
{
  if (cfg) {
    FREE_POINTER(cfg->cqmfile);
    FREE_POINTER(cfg->tiles_width_split);
    FREE_POINTER(cfg->tiles_height_split);
    FREE_POINTER(cfg->slice_addresses_in_ts);
  }
  free(cfg);

  return 1;
}

static int atobool(const char *str)
{
  if (!strcmp(str, "1")    ||
      !strcmp(str, "true") ||
      !strcmp(str, "yes"))
    return 1;
  if (!strcmp(str, "0")     ||
      !strcmp(str, "false") ||
      !strcmp(str, "no"))
    return 0;
  return 0;
}

static int parse_enum_n(const char *arg, unsigned num_chars, const char * const *names, int8_t *dst)
{
  int8_t i;
  for (i = 0; names[i]; i++) {
    if (!strncmp(arg, names[i], num_chars)) {
      *dst = i;
      return 1;
    }
  }

  return 0;
}

static int parse_enum(const char *arg, const char * const *names, int8_t *dst)
{
  return parse_enum_n(arg, 255, names, dst);
}

static int parse_tiles_specification(const char* const arg, int32_t * const ntiles, int32_t** const array) {
  const char* current_arg = NULL;
  int32_t current_value;
  int32_t values[MAX_TILES_PER_DIM];
  
  int i;
  
  //Free pointer in any case
  if (*array) {
    FREE_POINTER(*array);
  }
  
  //If the arg starts with u, we want an uniform split
  if (arg[0]=='u') {
    *ntiles = atoi(arg + 1);
    if (MAX_TILES_PER_DIM <= *ntiles || 1 >= *ntiles) {
      fprintf(stderr, "Invalid number of tiles (1 <= %d <= %d = MAX_TILES_PER_DIM)!\n", *ntiles, MAX_TILES_PER_DIM);
      return 0;
    }
    //Done with parsing
    return 1;
  }
  
  //We have a comma-separated list of int for the split...
  current_arg = arg;
  *ntiles = 1;
  do {
    int ret = sscanf(current_arg, "%d", &current_value);
    if (ret != 1) {
      fprintf(stderr, "Could not parse integer \"%s\"!\n", current_arg);
      return 0;
    }
    current_arg = strchr(current_arg, ',');
    //Skip the , if we found one
    if (current_arg) ++current_arg;
    values[*ntiles - 1] = current_value;
    ++(*ntiles);
    if (MAX_TILES_PER_DIM <= *ntiles) break;
  } while (current_arg);
  
  if (MAX_TILES_PER_DIM <= *ntiles || 1 >= *ntiles) {
    fprintf(stderr, "Invalid number of tiles (1 <= %d <= %d = MAX_TILES_PER_DIM)!\n", *ntiles, MAX_TILES_PER_DIM);
    return 0;
  }
  
  *array = MALLOC(int32_t, *ntiles - 1);
  if (!*array) {
    fprintf(stderr, "Could not allocate array for tiles\n");
    return 0;
  }
  
  //TODO: memcpy?
  for (i = 0; i < *ntiles - 1; ++i) {
    (*array)[i] = values[i];
  }
  
  return 1;
}

static int parse_slice_specification(const char* const arg, int32_t * const nslices, int32_t** const array) {
  const char* current_arg = NULL;
  int32_t current_value;
  int32_t values[MAX_SLICES];
  
  int i;
  
  //Free pointer in any case
  if (*array) {
    FREE_POINTER(*array);
  }
  
  //If the arg starts with u, we want an uniform split
  if (arg[0]=='u') {
    *nslices = atoi(arg+1);
    if (MAX_SLICES <= *nslices || 0 >= *nslices) {
      fprintf(stderr, "Invalid number of tiles (0 < %d <= %d = MAX_SLICES)!\n", *nslices + 1, MAX_SLICES);
      return 0;
    }
    //Done with parsing
    return 1;
  }
  
  //We have a comma-separated list of int for the split...
  current_arg = arg;
  //We always have a slice starting at 0
  values[0] = 0;
  *nslices = 1;
  do {
    int ret = sscanf(current_arg, "%d", &current_value);
    if (ret != 1) {
      fprintf(stderr, "Could not parse integer \"%s\"!\n", current_arg);
      return 0;
    }
    current_arg = strchr(current_arg, ',');
    //Skip the , if we found one
    if (current_arg) ++current_arg;
    values[*nslices] = current_value;
    ++(*nslices);
    if (MAX_SLICES <= *nslices) break;
  } while (current_arg);
  
  if (MAX_SLICES <= *nslices || 0 >= *nslices) {
    fprintf(stderr, "Invalid number of slices (0 < %d <= %d = MAX_SLICES)!\n", *nslices, MAX_SLICES);
    return 0;
  }
  
  *array = MALLOC(int32_t, *nslices);
  if (!*array) {
    fprintf(stderr, "Could not allocate array for slices\n");
    return 0;
  }
  
  //TODO: memcpy?
  for (i = 0; i < *nslices; ++i) {
    (*array)[i] = values[i];
  }
  
  return 1;
}

int kvz_config_parse(kvz_config *cfg, const char *name, const char *value)
{
  static const char * const me_names[]          = { "hexbs", "tz", "full", "full8", "full16", "full32", "full64", NULL };
  static const char * const source_scan_type_names[] = { "progressive", "tff", "bff", NULL };

  static const char * const overscan_names[]    = { "undef", "show", "crop", NULL };
  static const char * const videoformat_names[] = { "component", "pal", "ntsc", "secam", "mac", "undef", NULL };
  static const char * const range_names[]       = { "tv", "pc", NULL };
  static const char * const colorprim_names[]   = { "", "bt709", "undef", "", "bt470m", "bt470bg", "smpte170m",
                                                    "smpte240m", "film", "bt2020", NULL };
  static const char * const transfer_names[]    = { "", "bt709", "undef", "", "bt470m", "bt470bg", "smpte170m",
                                                    "smpte240m", "linear", "log100", "log316", "iec61966-2-4",
                                                    "bt1361e", "iec61966-2-1", "bt2020-10", "bt2020-12", NULL };
  static const char * const colormatrix_names[] = { "GBR", "bt709", "undef", "", "fcc", "bt470bg", "smpte170m",
                                                    "smpte240m", "YCgCo", "bt2020nc", "bt2020c", NULL };
  static const char * const mv_constraint_names[] = { "none", "frame", "tile", "frametile", "frametilemargin", NULL };
  static const char * const hash_names[] = { "none", "checksum", "md5", NULL };

  static const char * const cu_split_termination_names[] = { "zero", "off", NULL };
  static const char * const crypto_toggle_names[] = { "off", "on", NULL };
  static const char * const crypto_feature_names[] = { "mvs", "mv_signs", "trans_coeffs", "trans_coeff_signs", NULL };

  static const char * const me_early_termination_names[] = { "off", "on", "sensitive", NULL };

  static const char * const preset_values[11][32] = {
      { 
        "ultrafast", 
        "pu-depth-intra", "2-3",
        "pu-depth-inter", "1-3",
        "rd", "0",
        "me", "hexbs",
        "ref", "1",
        "deblock", "1",
        "signhide", "0",
        "subme", "0",
        "sao", "0",
        "rdoq", "0",
        "transform-skip", "0", 
        "full-intra-search", "0",
        "mv-rdo", "0",
        "smp", "0",
        "amp", "0",
        NULL 
      },
      { 
        "superfast",
        "pu-depth-intra", "1-3",
        "pu-depth-inter", "1-3",
        "rd", "1",
        "me", "hexbs",
        "ref", "1",
        "deblock", "1",
        "signhide", "0",
        "subme", "0",
        "sao", "0",
        "rdoq", "0",
        "transform-skip", "0",
        "full-intra-search", "0",
        "mv-rdo", "0",
        "smp", "0",
        "amp", "0",
        NULL
      },
      {
        "veryfast",
        "pu-depth-intra", "1-3",
        "pu-depth-inter", "0-3",
        "rd", "1",
        "me", "hexbs",
        "ref", "2",
        "deblock", "1",
        "signhide", "0",
        "subme", "0",
        "sao", "0",
        "rdoq", "0",
        "transform-skip", "0",
        "full-intra-search", "0",
        "mv-rdo", "0",
        "smp", "0",
        "amp", "0",
        NULL
      },
      {
        "faster",
        "pu-depth-intra", "1-3",
        "pu-depth-inter", "0-3",
        "rd", "1",
        "me", "hexbs",
        "ref", "2",
        "deblock", "1",
        "signhide", "1",
        "subme", "0",
        "sao", "0",
        "rdoq", "0",
        "transform-skip", "0",
        "full-intra-search", "0",
        "mv-rdo", "0",
        "smp", "0",
        "amp", "0",
        NULL
      },
      {
        "fast",
        "pu-depth-intra", "1-3",
        "pu-depth-inter", "0-3",
        "rd", "1",
        "me", "hexbs",
        "ref", "2",
        "deblock", "1",
        "signhide", "1",
        "subme", "1",
        "sao", "0",
        "rdoq", "0",
        "transform-skip", "0",
        "full-intra-search", "0",
        "mv-rdo", "0",
        "smp", "0",
        "amp", "0",
        NULL
      },
      {
        "medium",
        "pu-depth-intra", "1-4",
        "pu-depth-inter", "0-3",
        "rd", "1",
        "me", "hexbs",
        "ref", "3",
        "deblock", "1",
        "signhide", "1",
        "subme", "1",
        "sao", "0",
        "rdoq", "0",
        "transform-skip", "0",
        "full-intra-search", "0",
        "mv-rdo", "0",
        "smp", "0",
        "amp", "0",
        NULL
      },
      {
        "slow",
        "pu-depth-intra", "1-4",
        "pu-depth-inter", "0-3",
        "rd", "2",
        "me", "hexbs",
        "ref", "3",
        "deblock", "1",
        "signhide", "1",
        "subme", "1",
        "sao", "1",
        "rdoq", "0",
        "transform-skip", "0",
        "full-intra-search", "0",
        "mv-rdo", "0",
        "smp", "0",
        "amp", "0",
        NULL
      },
      {
        "slower",
        "pu-depth-intra", "1-4",
        "pu-depth-inter", "0-3",
        "rd", "2",
        "me", "tz",
        "ref", "4",
        "deblock", "1",
        "signhide", "1",
        "subme", "1",
        "sao", "1",
        "rdoq", "1",
        "transform-skip", "0",
        "full-intra-search", "0",
        "mv-rdo", "0",
        "smp", "0",
        "amp", "0",
        NULL
      },
      {
        "veryslow",
        "pu-depth-intra", "1-4",
        "pu-depth-inter", "0-3",
        "rd", "2",
        "me", "tz",
        "ref", "4",
        "deblock", "1",
        "signhide", "1",
        "subme", "1",
        "sao", "1",
        "rdoq", "1",
        "transform-skip", "1",
        "full-intra-search", "0",
        "mv-rdo", "1",
        "smp", "0",
        "amp", "0",
        NULL
      },
      {
        "placebo",
        "pu-depth-intra", "0-4",
        "pu-depth-inter", "0-3",
        "rd", "3",
        "me", "tz",
        "ref", "6",
        "deblock", "1",
        "signhide", "1",
        "subme", "1",
        "sao", "1",
        "rdoq", "1",
        "transform-skip", "1",
        "full-intra-search", "1",
        "mv-rdo", "1",
        "smp", "1",
        "amp", "1",
        NULL
      },
      { NULL }
  };

  if (!name)
    return 0;

  if (!value)
    value = "true";

  // Treat "--no-param" as --param 0
  if ((!strncmp(name, "no-", 3))) {
    name += 3;
    value = atobool(value) ? "false" : "true";
  }

#define OPT(STR) (!strcmp(name, STR))
  if OPT("width")
    cfg->width = atoi(value);
  else if OPT("height")
    cfg->height = atoi(value);
  else if OPT("input-res")
    if (!strcmp(value, "auto")) {
      return 1;
    } else {
      return (sscanf(value, "%dx%d", &cfg->width, &cfg->height) == 2);
    }
  else if OPT("input-fps") {
    int32_t fps_num, fps_denom;
    if (sscanf(value, "%d/%d", &fps_num, &fps_denom) == 2) {
      cfg->framerate_num = fps_num;
      cfg->framerate_denom = fps_denom;
    } else {
      // Accept decimal notation, making sure not to round 0 to 1.
      cfg->framerate_num = (int)(atof(value) * 1000 + 0.49);
      cfg->framerate_denom = 1000;
    }
  }
  else if OPT("qp")
    cfg->qp = atoi(value);
  else if OPT("period")
    cfg->intra_period = atoi(value);
  else if OPT("vps-period")
    cfg->vps_period = atoi(value);
  else if OPT("ref")
    cfg->ref_frames = atoi(value);
  else if OPT("deblock") {
    int beta, tc;
    if (2 == sscanf(value, "%d:%d", &beta, &tc)) {
      cfg->deblock_enable = 1;
      cfg->deblock_beta   = beta;
      cfg->deblock_tc     = tc;
    } else {
      cfg->deblock_enable = atobool(value);
    }
  }
  else if OPT("sao")
    cfg->sao_enable = atobool(value);
  else if OPT("rdoq")
    cfg->rdoq_enable = atobool(value);
  else if OPT("signhide")
    cfg->signhide_enable = (bool)atobool(value);
  else if OPT("smp")
    cfg->smp_enable = (bool)atobool(value);
  else if OPT("amp")
    cfg->amp_enable = (bool)atobool(value);
  else if OPT("rd")
    cfg->rdo = atoi(value);
  else if OPT("full-intra-search")
    cfg->full_intra_search = atobool(value);
  else if OPT("transform-skip")
    cfg->trskip_enable = atobool(value);
  else if OPT("tr-depth-intra")
    cfg->tr_depth_intra = atoi(value);
  else if OPT("me") {
    int8_t ime_algorithm = 0;
    if (!parse_enum(value, me_names, &ime_algorithm)) return 0;
    cfg->ime_algorithm = ime_algorithm;
  }
  else if OPT("subme")
    cfg->fme_level = atoi(value);
  else if OPT("source-scan-type")
    return parse_enum(value, source_scan_type_names, &cfg->source_scan_type);
  else if OPT("mv-constraint")
  {
    int8_t constraint = KVZ_MV_CONSTRAIN_NONE;
    int result = parse_enum(value, mv_constraint_names, &constraint);
    cfg->mv_constraint = constraint;
    return result;
  }
  else if OPT("sar")
    return sscanf(value, "%d:%d", &cfg->vui.sar_width, &cfg->vui.sar_height) == 2;
  else if OPT("overscan")
    return parse_enum(value, overscan_names, &cfg->vui.overscan);
  else if OPT("videoformat")
    return parse_enum(value, videoformat_names, &cfg->vui.videoformat);
  else if OPT("range")
    return parse_enum(value, range_names, &cfg->vui.fullrange);
  else if OPT("colorprim")
    return parse_enum(value, colorprim_names, &cfg->vui.colorprim);
  else if OPT("transfer")
    return parse_enum(value, transfer_names, &cfg->vui.transfer);
  else if OPT("colormatrix")
    return parse_enum(value, colormatrix_names, &cfg->vui.colormatrix);
  else if OPT("chromaloc")
    cfg->vui.chroma_loc = atoi(value);
  else if OPT("aud")
    cfg->aud_enable = atobool(value);
  else if OPT("cqmfile")
    cfg->cqmfile = strdup(value);
  else if OPT("tiles-width-split")
    return parse_tiles_specification(value, &cfg->tiles_width_count, &cfg->tiles_width_split);
  else if OPT("tiles-height-split")
    return parse_tiles_specification(value, &cfg->tiles_height_count, &cfg->tiles_height_split);
  else if OPT("tiles")
  {
    // A simpler interface for setting tiles, accepting only uniform split.
    unsigned width;
    unsigned height;
    if (2 != sscanf(value, "%ux%u", &width, &height)) {
      fprintf(stderr, "Wrong format for tiles. Expected \"%%ux%%u\", but got \"%s\"\n", value);
      return 0;
    }

    if (MAX_TILES_PER_DIM <= width || 1 > width) {
      fprintf(stderr, "Invalid number of tiles (0 < %d <= %d = MAX_TILES_PER_DIM)!\n", width, MAX_TILES_PER_DIM);
      return 0;
    }
    if (MAX_TILES_PER_DIM <= height || 1 > height) {
      fprintf(stderr, "Invalid number of tiles (0 < %d <= %d = MAX_TILES_PER_DIM)!\n", height, MAX_TILES_PER_DIM);
      return 0;
    }

    // Free split arrays incase they have already been set by another parameter.
    FREE_POINTER(cfg->tiles_width_split);
    FREE_POINTER(cfg->tiles_height_split);
    cfg->tiles_width_count = width;
    cfg->tiles_height_count = height;
    return 1;
  }
  else if OPT("wpp")
    cfg->wpp = atobool(value);
  else if OPT("owf") {
    cfg->owf = atoi(value);
    if (cfg->owf == 0 && !strcmp(value, "auto")) {
      // -1 means automatic selection
      cfg->owf = -1;
    }
  }
  else if OPT("slice-addresses")
    return parse_slice_specification(value, &cfg->slice_count, &cfg->slice_addresses_in_ts);
  else if OPT("threads")
    cfg->threads = atoi(value);
  else if OPT("cpuid")
    cfg->cpuid = atoi(value);
  else if OPT("pu-depth-inter")
    return sscanf(value, "%d-%d", &cfg->pu_depth_inter.min, &cfg->pu_depth_inter.max) == 2;
  else if OPT("pu-depth-intra")
    return sscanf(value, "%d-%d", &cfg->pu_depth_intra.min, &cfg->pu_depth_intra.max) == 2;
  else if OPT("info")
    cfg->add_encoder_info = atobool(value);
  else if OPT("gop") {
    if (!strncmp(value, "lp-", 3)) {  // Handle GOPs starting with "lp-".
      struct {
        unsigned g;  // length
        unsigned d;  // depth
        unsigned r;  // references 
        unsigned t;  // temporal
      } gop = { 0 };

      if (sscanf(value, "lp-g%ud%ur%ut%u", &gop.g, &gop.d, &gop.r, &gop.t) != 4) {
        fprintf(stderr, "Error in GOP syntax. Example: lp-g8d4r2t2\n");
        return 0;
      }

      if (gop.g < 1 || gop.g > 32) {
        fprintf(stderr, "gop.g must be between 1 and 32.\n");
      }
      if (gop.d < 1 || gop.d > 8) {
        fprintf(stderr, "gop.d must be between 1 and 8.\n");
      }
      if (gop.r < 1 || gop.r > 15) {
        fprintf(stderr, "gop.d must be between 1 and 15.\n");
      }
      if (gop.t < 1 || gop.t > 15) {
        fprintf(stderr, "gop.t must be between 1 and 32.\n");
      }
      
      // Initialize modulos for testing depth.
      // The picture belong to the lowest depth in which (poc % modulo) == 0.
      unsigned depth_modulos[8] = { 0 };
      for (int d = 0; d < gop.d; ++d) {
        depth_modulos[gop.d - 1 - d] = 1 << d;
      }
      depth_modulos[0] = gop.g;

      cfg->gop_lowdelay = 1;
      cfg->gop_len = gop.g;
      for (int g = 1; g <= gop.g; ++g) {
        kvz_gop_config *gop_pic = &cfg->gop[g - 1];

        // Find gop depth for picture.
        int gop_layer = 0;
        while (gop_layer < gop.d && (g % depth_modulos[gop_layer])) {
          ++gop_layer;
        }

        gop_pic->poc_offset = g;
        gop_pic->layer = gop_layer + 1;
        gop_pic->qp_offset = gop_layer + 1;
        gop_pic->ref_pos_count = 0;
        gop_pic->ref_neg_count = gop.r;
        gop_pic->is_ref = 0;

        // Set first ref to point to previous frame, and the rest to previous
        // key-frames.
        // If gop.t > 1, have (poc % gop.t) == 0 point gop.t frames away,
        // instead of the previous frame. Set the frames in between to
        // point to the nearest frame with a lower gop-depth.
        if (gop.t > 1) {
          if (gop_pic->poc_offset % gop.t == 0) {
            gop_pic->ref_neg[0] = gop.t;
          } else {
            int r = gop_pic->poc_offset - 1;
            while (r > 0) {
              if (cfg->gop[r].layer < gop_pic->layer) break;
              --r;
            }
            // Var r is now 0 or index of the pic with layer < depth.
            if (cfg->gop[r].layer < gop_pic->layer) {
              gop_pic->ref_neg[0] = gop_pic->poc_offset - cfg->gop[r].poc_offset;
              cfg->gop[r].is_ref = 1;
            } else {
              // No ref was found, just refer to the previous key-frame.
              gop_pic->ref_neg[0] = gop_pic->poc_offset % gop.g;
            }
          }
        } else {
          gop_pic->ref_neg[0] = 1;
          if (gop_pic->poc_offset >= 2) {
            cfg->gop[gop_pic->poc_offset - 2].is_ref = 1;
          }
        }

        int keyframe = gop_pic->poc_offset;
        for (int i = 1; i < gop_pic->ref_neg_count; ++i) {
          while (keyframe == gop_pic->ref_neg[i - 1]) {
            keyframe += gop.g;
          }
          gop_pic->ref_neg[i] = keyframe;
        }

        gop_pic->qp_factor = 0.4624;  // from HM
      }

      for (int g = 0; g < gop.g; ++g) {
        kvz_gop_config *gop_pic = &cfg->gop[g];
        if (!gop_pic->is_ref) {
          gop_pic->qp_factor = 0.68 * 1.31;  // derived from HM
        }
      }

      // Key-frame is always a reference.
      cfg->gop[gop.g - 1].is_ref = 1;
      cfg->gop[gop.g - 1].qp_factor = 0.578;  // from HM
    } else if (atoi(value) == 8) {
      cfg->gop_lowdelay = 0;
      // GOP
      cfg->gop_len = 8;
      cfg->gop[0].poc_offset = 8; cfg->gop[0].qp_offset = 1; cfg->gop[0].layer = 1; cfg->gop[0].qp_factor = 0.442;  cfg->gop[0].is_ref = 1;
      cfg->gop[0].ref_pos_count = 0;
      cfg->gop[0].ref_neg_count = 3; cfg->gop[0].ref_neg[0] = 8; cfg->gop[0].ref_neg[1] = 12; cfg->gop[0].ref_neg[2] = 16;

      cfg->gop[1].poc_offset = 4; cfg->gop[1].qp_offset = 2; cfg->gop[1].layer = 2; cfg->gop[1].qp_factor = 0.3536; cfg->gop[1].is_ref = 1;
      cfg->gop[1].ref_neg_count = 2; cfg->gop[1].ref_neg[0] = 4; cfg->gop[1].ref_neg[1] = 8;
      cfg->gop[1].ref_pos_count = 1; cfg->gop[1].ref_pos[0] = 4;

      cfg->gop[2].poc_offset = 2; cfg->gop[2].qp_offset = 3; cfg->gop[2].layer = 3; cfg->gop[2].qp_factor = 0.3536; cfg->gop[2].is_ref = 1;
      cfg->gop[2].ref_neg_count = 2; cfg->gop[2].ref_neg[0] = 2; cfg->gop[2].ref_neg[1] = 6;
      cfg->gop[2].ref_pos_count = 2; cfg->gop[2].ref_pos[0] = 2; cfg->gop[2].ref_pos[1] = 6;

      cfg->gop[3].poc_offset = 1; cfg->gop[3].qp_offset = 4; cfg->gop[3].layer = 4; cfg->gop[3].qp_factor = 0.68;   cfg->gop[3].is_ref = 0;
      cfg->gop[3].ref_neg_count = 1; cfg->gop[3].ref_neg[0] = 1;
      cfg->gop[3].ref_pos_count = 3; cfg->gop[3].ref_pos[0] = 1; cfg->gop[3].ref_pos[1] = 3; cfg->gop[3].ref_pos[2] = 7;

      cfg->gop[4].poc_offset = 3; cfg->gop[4].qp_offset = 4; cfg->gop[4].layer = 4; cfg->gop[4].qp_factor = 0.68;   cfg->gop[4].is_ref = 0;
      cfg->gop[4].ref_neg_count = 2; cfg->gop[4].ref_neg[0] = 1; cfg->gop[4].ref_neg[1] = 3;
      cfg->gop[4].ref_pos_count = 2; cfg->gop[4].ref_pos[0] = 1; cfg->gop[4].ref_pos[1] = 5;

      cfg->gop[5].poc_offset = 6; cfg->gop[5].qp_offset = 3; cfg->gop[5].layer = 3; cfg->gop[5].qp_factor = 0.3536; cfg->gop[5].is_ref = 1;
      cfg->gop[5].ref_neg_count = 2; cfg->gop[5].ref_neg[0] = 2; cfg->gop[5].ref_neg[1] = 6;
      cfg->gop[5].ref_pos_count = 1; cfg->gop[5].ref_pos[0] = 2;

      cfg->gop[6].poc_offset = 5; cfg->gop[6].qp_offset = 4; cfg->gop[6].layer = 4; cfg->gop[6].qp_factor = 0.68;   cfg->gop[6].is_ref = 0;
      cfg->gop[6].ref_neg_count = 2;  cfg->gop[6].ref_neg[0] = 1; cfg->gop[6].ref_neg[1] = 5;
      cfg->gop[6].ref_pos_count = 2; cfg->gop[6].ref_pos[0] = 1; cfg->gop[6].ref_pos[1] = 3;

      cfg->gop[7].poc_offset = 7; cfg->gop[7].qp_offset = 4; cfg->gop[7].layer = 4; cfg->gop[7].qp_factor = 0.68;   cfg->gop[7].is_ref = 0;
      cfg->gop[7].ref_neg_count = 3; cfg->gop[7].ref_neg[0] = 1; cfg->gop[7].ref_neg[1] = 3; cfg->gop[7].ref_neg[2] = 7;
      cfg->gop[7].ref_pos_count = 1; cfg->gop[7].ref_pos[0] = 1;
    } else if (atoi(value)) {
      fprintf(stderr, "Input error: unsupported gop length, must be 0 or 8\n");
      return 0;
    }
  }
  else if OPT("bipred")
    cfg->bipred = atobool(value);
  else if OPT("bitrate")
    cfg->target_bitrate = atoi(value);
  else if OPT("preset") {
    int preset_line = 0;

    // Accept numbers from 0 to 9.
    if ((atoi(value) == 0 && !strcmp(value, "0")) || (atoi(value) >= 1 && atoi(value) <= 9)) {
      preset_line = atoi(value);
    } else {
      // Find the selected preset from the list
      while (preset_values[preset_line][0] != NULL) {
        if (!strcmp(value, preset_values[preset_line][0])) {
          break;
        }
        preset_line++;
      }
    }

    if (preset_values[preset_line][0] != NULL) {
      fprintf(stderr, "Using preset %s: ", value);
      // Loop all the name and value pairs and push to the config parser
      for (int preset_value = 1; preset_values[preset_line][preset_value] != NULL; preset_value += 2) {
        fprintf(stderr, "--%s=%s ", preset_values[preset_line][preset_value], preset_values[preset_line][preset_value + 1]);
        kvz_config_parse(cfg, preset_values[preset_line][preset_value], preset_values[preset_line][preset_value + 1]);
      }
      fprintf(stderr, "\n");
    } else {
      fprintf(stderr, "Input error: unknown preset \"%s\"\n", value);
      return 0;
    }
  }
  else if OPT("mv-rdo")
    cfg->mv_rdo = atobool(value);
  else if OPT("psnr")
    cfg->calc_psnr = (bool)atobool(value);
  else if OPT("hash")
  {
    int8_t hash;
    int result;
    if ((result = parse_enum(value, hash_names, &hash))) {
      cfg->hash = hash;
    }
    return result;
  }
  else if OPT("cu-split-termination")
  {
    int8_t mode = KVZ_CU_SPLIT_TERMINATION_ZERO;
    int result = parse_enum(value, cu_split_termination_names, &mode);
    cfg->cu_split_termination = mode;
    return result;
  }
<<<<<<< HEAD
  else if OPT("crypto")
  {
    // on, off, feature1+feature2

    const char *token_begin = value;
    const char *cur = token_begin;

    cfg->crypto_features = KVZ_CRYPTO_OFF;

    // If value is on or off, set all features to on or off.
    int8_t toggle = 0;
    if (parse_enum(token_begin, crypto_toggle_names, &toggle)) {
      if (toggle == 1) {
        cfg->crypto_features = KVZ_CRYPTO_ON;
      }
    } else {
      // Try and parse "feature1+feature2" type list.
      for (;;) {
        if (*cur == '+' || *cur == '\0') {
          int8_t feature = 0;
          int num_chars = cur - token_begin;
          if (parse_enum_n(token_begin, num_chars, crypto_feature_names, &feature)) {
            cfg->crypto_features |= (1 << feature);
          } else {
            cfg->crypto_features = KVZ_CRYPTO_OFF;
            return 0;
          }
          token_begin = cur + 1;
        }

        if (*cur == '\0') {
          break;
        } else {
          ++cur;
        }
      }
    }

    // Disallow turning on the encryption when it's not compiled in.
    bool encryption_compiled_in = false;
#ifdef KVZ_SEL_ENCRYPTION
    encryption_compiled_in = true;
#endif
    if (!encryption_compiled_in && cfg->crypto_features) {
      fprintf(stderr, "--crypto cannot be enabled because it's not compiled in.\n");
      cfg->crypto_features = KVZ_CRYPTO_OFF;
      return 0;
    }

    return 1;
=======
  else if OPT("me-early-termination"){
    int8_t mode = 0;
    int result = parse_enum(value, me_early_termination_names, &mode);
    cfg->me_early_termination = mode;
    return result;
>>>>>>> 43c7778b
  }
  else
    return 0;
#undef OPT

  return 1;
}

/**
 * \brief Check that configuration is sensible.
 *
 * \param cfg   config to check
 * \return      1 if the config is ok, otherwise 1
 */
int kvz_config_validate(const kvz_config *const cfg)
{
  int error = 0;

  if (cfg->width <= 0) {
    fprintf(stderr, "Input error: width must be positive\n");
    error = 1;
  }

  if (cfg->height <= 0) {
    fprintf(stderr, "Input error: height must be positive\n");
    error = 1;
  }

  if (cfg->width % 2 != 0) {
    fprintf(stderr, "Input error: width must be a multiple of two\n");
    error = 1;
  }

  if (cfg->height % 2 != 0) {
    fprintf(stderr, "Input error: height must be a multiple of two\n");
    error = 1;
  }

  if (cfg->framerate < 0.0) {
    fprintf(stderr, "Input error: --input-fps must be positive\n");
    error = 1;
  }
  if (cfg->framerate_num < 0) {
    fprintf(stderr, "Input error: --input-fps must >=0\n");
    error = 1;
  }
  if (cfg->framerate_denom <= 0) {
    fprintf(stderr, "Input error: --input-fps denominator must be >0\n");
    error = 1;
  }

  if (cfg->gop_len &&
      cfg->intra_period &&
      cfg->intra_period % cfg->gop_len != 0) {
    fprintf(stderr,
            "Input error: intra period (%d) not a multiple of gop length (%d)\n",
            cfg->intra_period,
            cfg->gop_len);
    error = 1;
  }

  if (cfg->ref_frames  < 1 || cfg->ref_frames >= MAX_REF_PIC_COUNT) {
    fprintf(stderr, "Input error: --ref out of range [1..%d]\n", MAX_REF_PIC_COUNT - 1);
    error = 1;
  }

  if (cfg->deblock_beta  < -6 || cfg->deblock_beta  > 6) {
    fprintf(stderr, "Input error: deblock beta parameter out of range [-6..6]\n");
    error = 1;
  }
  if (cfg->deblock_tc < -6 || cfg->deblock_tc > 6) {
    fprintf(stderr, "Input error: deblock tc parameter out of range [-6..6]\n");
    error = 1;
  }

  if (cfg->rdo < 0 || cfg->rdo > 3) {
    fprintf(stderr, "Input error: --rd parameter out of range [0..3]\n");
    error = 1;
  }

  if (cfg->tr_depth_intra < 0 || cfg->tr_depth_intra > 4) {
    // range is 0 .. CtbLog2SizeY - Log2MinTrafoSize
    fprintf(stderr, "Input error: --tr-depth-intra is out of range [0..4]\n");
    error = 1;
  }

  if (cfg->fme_level != 0 && cfg->fme_level != 1) {
    fprintf(stderr, "Input error: invalid --subme parameter (must be 0 or 1)\n");
    error = 1;
  }

  if (cfg->vui.chroma_loc < 0 || cfg->vui.chroma_loc > 5) {
    fprintf(stderr, "Input error: --chromaloc parameter out of range [0..5]\n");
    error = 1;
  }

  if (cfg->owf < -1) {
    fprintf(stderr, "Input error: --owf must be nonnegative or -1\n");
    error = 1;
  }

  if (cfg->target_bitrate < 0) {
      fprintf(stderr, "Input error: --bitrate must be nonnegative\n");
      error = 1;
  }

  if (!WITHIN(cfg->pu_depth_inter.min, PU_DEPTH_INTER_MIN, PU_DEPTH_INTER_MAX) ||
      !WITHIN(cfg->pu_depth_inter.max, PU_DEPTH_INTER_MIN, PU_DEPTH_INTER_MAX)) 
  {
    fprintf(stderr, "Input error: illegal value for --pu-depth-inter (%d-%d)\n",
            cfg->pu_depth_inter.min, cfg->pu_depth_inter.max);
    error = 1;
  } else if (cfg->pu_depth_inter.min > cfg->pu_depth_inter.max) {
    fprintf(stderr, "Input error: Inter PU depth min (%d) > max (%d)\n",
            cfg->pu_depth_inter.min, cfg->pu_depth_inter.max);
    error = 1;
  }

  if (!WITHIN(cfg->pu_depth_intra.min, PU_DEPTH_INTRA_MIN, PU_DEPTH_INTRA_MAX) ||
      !WITHIN(cfg->pu_depth_intra.max, PU_DEPTH_INTRA_MIN, PU_DEPTH_INTRA_MAX))
  {
    fprintf(stderr, "Input error: illegal value for --pu-depth-intra (%d-%d)\n",
      cfg->pu_depth_intra.min, cfg->pu_depth_intra.max);
    error = 1;
  } else if (cfg->pu_depth_intra.min > cfg->pu_depth_intra.max) {
    fprintf(stderr, "Input error: Intra PU depth min (%d) > max (%d)\n",
            cfg->pu_depth_intra.min, cfg->pu_depth_intra.max);
    error = 1;
  }

  // Tile separation should be at round position in terms of LCU, should be monotonic, and should not start by 0
  if (cfg->tiles_width_split) {
    int i;
    int32_t prev_tile_split = 0;
    for (i=0; i < cfg->tiles_width_count - 1; ++i) {
      if (cfg->tiles_width_split[i] <= prev_tile_split) {
        fprintf(stderr, "Input error: tile separations in width should be strictly monotonic (%d <= %d)\n", cfg->tiles_width_split[i], prev_tile_split);
        error = 1;
        break;
      }
      if ((cfg->tiles_width_split[i] % LCU_WIDTH) != 0) {
        fprintf(stderr, "Input error: tile separation in width %d (at %d) is not at a multiple of LCU_WIDTH (%d)\n", i, cfg->tiles_width_split[i], LCU_WIDTH);
        error = 1;
        break;
      }
      prev_tile_split = cfg->tiles_width_split[i];
    }
    if (cfg->tiles_width_split[cfg->tiles_width_count - 2] >= cfg->width) {
      fprintf(stderr, "Input error: last x tile separation in width (%d) should smaller than image width (%d)\n", cfg->tiles_width_split[cfg->tiles_width_count - 2], cfg->width);
      error = 1;
    }
  }

  if (cfg->tiles_height_split) {
    int i;
    int32_t prev_tile_split = 0;
    for (i=0; i < cfg->tiles_height_count - 1; ++i) {
      if (cfg->tiles_height_split[i] <= prev_tile_split) {
        fprintf(stderr, "Input error: tile separations in height should be strictly monotonic (%d <= %d)\n", cfg->tiles_height_split[i], prev_tile_split);
        error = 1;
        break;
      }
      if ((cfg->tiles_height_split[i] % LCU_WIDTH) != 0) {
        fprintf(stderr, "Input error: tile separation in height %d (at %d) is not at a multiple of LCU_WIDTH (%d)\n", i, cfg->tiles_height_split[i], LCU_WIDTH);
        error = 1;
        break;
      }
      prev_tile_split = cfg->tiles_height_split[i];
    }

    if (cfg->tiles_height_split[cfg->tiles_height_count - 2] >= cfg->height) {
      fprintf(stderr, "Input error: last tile separation in height (%d) should smaller than image height (%d)\n", cfg->tiles_height_split[cfg->tiles_height_count - 2], cfg->height);
      error = 1;
    }
  }

  return !error;
}<|MERGE_RESOLUTION|>--- conflicted
+++ resolved
@@ -850,7 +850,6 @@
     cfg->cu_split_termination = mode;
     return result;
   }
-<<<<<<< HEAD
   else if OPT("crypto")
   {
     // on, off, feature1+feature2
@@ -901,13 +900,12 @@
     }
 
     return 1;
-=======
+  }
   else if OPT("me-early-termination"){
     int8_t mode = 0;
     int result = parse_enum(value, me_early_termination_names, &mode);
     cfg->me_early_termination = mode;
     return result;
->>>>>>> 43c7778b
   }
   else
     return 0;
