/*****************************************************************************
 * This file is part of Kvazaar HEVC encoder.
 *
 * Copyright (C) 2013-2014 Tampere University of Technology and others (see
 * COPYING file).
 *
 * Kvazaar is free software: you can redistribute it and/or modify
 * it under the terms of the GNU General Public License version 2 as published
 * by the Free Software Foundation.
 *
 * Kvazaar is distributed in the hope that it will be useful,
 * but WITHOUT ANY WARRANTY; without even the implied warranty of
 * MERCHANTABILITY or FITNESS FOR A PARTICULAR PURPOSE.  See the
 * GNU General Public License for more details.
 *
 * You should have received a copy of the GNU General Public License
 * along with Kvazaar.  If not, see <http://www.gnu.org/licenses/>.
 ****************************************************************************/

/*
 * \file
 */

#include "search.h"

#include <stdio.h>
#include <stdlib.h>
#include <string.h>
#include <assert.h>

#include "config.h"
#include "bitstream.h"
#include "image.h"
#include "strategies/strategies-picture.h"
#include "intra.h"
#include "inter.h"
#include "filter.h"
#include "rdo.h"
#include "transform.h"
#include "encoder.h"

// Temporarily for debugging.
#define SEARCH_MV_FULL_RADIUS 0

#define IN_FRAME(x, y, width, height, block_width, block_height) \
  ((x) >= 0 && (y) >= 0 \
  && (x) + (block_width) <= (width) \
  && (y) + (block_height) <= (height))

// Extra cost for CU split.
// Compensates for missing or incorrect bit costs. Must be recalculated if
// bits are added or removed from cu-tree search.
#ifndef CU_COST
#  define CU_COST 3
#endif
// Disable early cu-split pruning.
#ifndef FULL_CU_SPLIT_SEARCH
#  define FULL_CU_SPLIT_SEARCH false
#endif
// Modify weight of luma SSD.
#ifndef LUMA_MULT
# define LUMA_MULT 0.8
#endif
// Modify weight of chroma SSD.
#ifndef CHROMA_MULT
# define CHROMA_MULT 1.5
#endif
// Normalize SAD for comparison against SATD to estimate transform skip
// for 4x4 blocks.
#ifndef TRSKIP_RATIO
# define TRSKIP_RATIO 1.7
#endif

/**
 * This is used in the hexagon_search to select 3 points to search.
 *
 * The start of the hexagonal pattern has been repeated at the end so that
 * the indices between 1-6 can be used as the start of a 3-point list of new
 * points to search.
 *
 *   6 o-o 1 / 7
 *    /   \
 * 5 o  0  o 2 / 8
 *    \   /
 *   4 o-o 3
 */
const vector2d large_hexbs[10] = {
  { 0, 0 },
  { 1, -2 }, { 2, 0 }, { 1, 2 }, { -1, 2 }, { -2, 0 }, { -1, -2 },
  { 1, -2 }, { 2, 0 }
};

/**
 * This is used as the last step of the hexagon search.
 */
const vector2d small_hexbs[5] = {
  { 0, 0 },
  { -1, -1 }, { -1, 0 }, { 1, 0 }, { 1, 1 }
};

/*
 *  6 7 8
 *  3 4 5
 *  0 1 2
 */
const vector2d square[9] = {
  { -1, 1 },
  { 0, 1 }, { 1, 1 }, { -1, 0 }, { 0, 0 }, { 1, 0 }, { -1, -1 },
  { 0, -1 }, { 1, -1 }
};

static uint32_t get_ep_ex_golomb_bitcost(uint32_t symbol, uint32_t count)
{
  int32_t num_bins = 0;
  while (symbol >= (uint32_t)(1 << count)) {
    ++num_bins;
    symbol -= 1 << count;
    ++count;
  }
  num_bins ++;

  return num_bins;
}

static uint32_t get_mvd_coding_cost(vector2d *mvd)
{
  uint32_t bitcost = 0;
  const int32_t mvd_hor = mvd->x;
  const int32_t mvd_ver = mvd->y;
  const int8_t hor_abs_gr0 = mvd_hor != 0;
  const int8_t ver_abs_gr0 = mvd_ver != 0;
  const uint32_t mvd_hor_abs = abs(mvd_hor);
  const uint32_t mvd_ver_abs = abs(mvd_ver);

  // Greater than 0 for x/y
  bitcost += 2;

  if (hor_abs_gr0) {
    if (mvd_hor_abs > 1) {
      bitcost += get_ep_ex_golomb_bitcost(mvd_hor_abs-2, 1) - 2; // TODO: tune the costs
    }
    // Greater than 1 + sign
    bitcost += 2;
  }

  if (ver_abs_gr0) {
    if (mvd_ver_abs > 1) {
      bitcost += get_ep_ex_golomb_bitcost(mvd_ver_abs-2, 1) - 2; // TODO: tune the costs
    }
    // Greater than 1 + sign
    bitcost += 2;
  }

  return bitcost;
}

static int calc_mvd_cost(const encoder_state * const encoder_state, int x, int y, int mv_shift,
                         int16_t mv_cand[2][2], int16_t merge_cand[MRG_MAX_NUM_CANDS][3],
                         int16_t num_cand,int32_t ref_idx, uint32_t *bitcost)
{
  uint32_t temp_bitcost = 0;
  uint32_t merge_idx;
  int cand1_cost,cand2_cost;
  vector2d mvd_temp1, mvd_temp2;
  int8_t merged      = 0;
  int8_t cur_mv_cand = 0;

  x <<= mv_shift;
  y <<= mv_shift;

  // Check every candidate to find a match
  for(merge_idx = 0; merge_idx < (uint32_t)num_cand; merge_idx++) {
    if (merge_cand[merge_idx][0] == x &&
        merge_cand[merge_idx][1] == y &&
        merge_cand[merge_idx][2] == ref_idx) {
      temp_bitcost += merge_idx;
      merged = 1;
      break;
    }
  }

  // Check mvd cost only if mv is not merged
  if(!merged) {
    mvd_temp1.x = x - mv_cand[0][0];
    mvd_temp1.y = y - mv_cand[0][1];
    cand1_cost = get_mvd_coding_cost(&mvd_temp1);

    mvd_temp2.x = x - mv_cand[1][0];
    mvd_temp2.y = y - mv_cand[1][1];
    cand2_cost = get_mvd_coding_cost(&mvd_temp2);

    // Select candidate 1 if it has lower cost
    if (cand2_cost < cand1_cost) {
      cur_mv_cand = 1;
    }
    temp_bitcost += cur_mv_cand ? cand2_cost : cand1_cost;
  }
  *bitcost = temp_bitcost;
  return temp_bitcost*(int32_t)(encoder_state->global->cur_lambda_cost_sqrt+0.5);
}


/**
 * \brief Do motion search using the HEXBS algorithm.
 *
 * \param depth      log2 depth of the search
 * \param pic        Picture motion vector is searched for.
 * \param ref        Picture motion vector is searched from.
 * \param orig       Top left corner of the searched for block.
 * \param mv_in_out  Predicted mv in and best out. Quarter pixel precision.
 *
 * \returns  Cost of the motion vector.
 *
 * Motion vector is searched by first searching iteratively with the large
 * hexagon pattern until the best match is at the center of the hexagon.
 * As a final step a smaller hexagon is used to check the adjacent pixels.
 *
 * If a non 0,0 predicted motion vector predictor is given as mv_in_out,
 * the 0,0 vector is also tried. This is hoped to help in the case where
 * the predicted motion vector is way off. In the future even more additional
 * points like 0,0 might be used, such as vectors from top or left.
 */
static unsigned hexagon_search(const encoder_state * const encoder_state, unsigned depth,
                               const image *pic, const image *ref,
                               const vector2d *orig, vector2d *mv_in_out,
                               int16_t mv_cand[2][2], int16_t merge_cand[MRG_MAX_NUM_CANDS][3],
                               int16_t num_cand, int32_t ref_idx, uint32_t *bitcost_out)
{
  vector2d mv = { mv_in_out->x >> 2, mv_in_out->y >> 2 };
  int block_width = CU_WIDTH_FROM_DEPTH(depth);
  unsigned best_cost = UINT32_MAX;
  uint32_t best_bitcost = 0, bitcost;
  unsigned i;
  unsigned best_index = 0; // Index of large_hexbs or finally small_hexbs.
  int max_lcu_below = -1;
  
  if (encoder_state->encoder_control->owf) {
    max_lcu_below = 1;
  }
  
  // Search the initial 7 points of the hexagon.
  for (i = 0; i < 7; ++i) {
    const vector2d *pattern = &large_hexbs[i];
    unsigned cost;
    {
      PERFORMANCE_MEASURE_START(_DEBUG_PERF_SEARCH_PIXELS);
      cost = image_calc_sad(pic, ref, orig->x, orig->y,
                             (encoder_state->tile->lcu_offset_x * LCU_WIDTH) + orig->x + mv.x + pattern->x, 
                             (encoder_state->tile->lcu_offset_y * LCU_WIDTH) + orig->y + mv.y + pattern->y,
<<<<<<< HEAD
                             block_width, block_width, max_lcu_below);
      cost += calc_mvd_cost(encoder_state, mv.x + pattern->x, mv.y + pattern->y, mv_cand,merge_cand,num_cand,ref_idx, &bitcost);

      PERFORMANCE_MEASURE_END(_DEBUG_PERF_SEARCH_PIXELS, encoder_state->encoder_control->threadqueue, "type=sad,step=large_hexbs,frame=%d,tile=%d,ref=%d,px_x=%d-%d,px_y=%d-%d,ref_px_x=%d-%d,ref_px_y=%d-%d", encoder_state->global->frame, encoder_state->tile->id, ref->poc - encoder_state->global->poc, orig->x, orig->x + block_width, orig->y, orig->y + block_width, 
                              (encoder_state->tile->lcu_offset_x * LCU_WIDTH) + orig->x + mv.x + pattern->x, 
                              (encoder_state->tile->lcu_offset_x * LCU_WIDTH) + orig->x + mv.x + pattern->x + block_width, 
                              (encoder_state->tile->lcu_offset_y * LCU_WIDTH) + orig->y + mv.y + pattern->y, 
                              (encoder_state->tile->lcu_offset_y * LCU_WIDTH) + orig->y + mv.y + pattern->y + block_width);
    }
=======
                             block_width, block_width);
    cost += calc_mvd_cost(encoder_state, mv.x + pattern->x, mv.y + pattern->y, 2, mv_cand,merge_cand,num_cand,ref_idx, &bitcost);
>>>>>>> 4d879945

    if (cost < best_cost) {
      best_cost    = cost;
      best_index   = i;
      best_bitcost = bitcost;
    }
  }

  // Try the 0,0 vector.
  if (!(mv.x == 0 && mv.y == 0)) {
    unsigned cost;
    {
      PERFORMANCE_MEASURE_START(_DEBUG_PERF_SEARCH_PIXELS);
      cost = image_calc_sad(pic, ref, orig->x, orig->y,
                             (encoder_state->tile->lcu_offset_x * LCU_WIDTH) + orig->x, 
                             (encoder_state->tile->lcu_offset_y * LCU_WIDTH) + orig->y,
<<<<<<< HEAD
                             block_width, block_width, max_lcu_below);
      cost += calc_mvd_cost(encoder_state, 0, 0, mv_cand,merge_cand,num_cand,ref_idx, &bitcost);
      PERFORMANCE_MEASURE_END(_DEBUG_PERF_SEARCH_PIXELS, encoder_state->encoder_control->threadqueue, "type=sad,step=00vector,frame=%d,tile=%d,ref=%d,px_x=%d-%d,px_y=%d-%d,ref_px_x=%d-%d,ref_px_y=%d-%d", encoder_state->global->frame, encoder_state->tile->id, ref->poc - encoder_state->global->poc, orig->x, orig->x + block_width, orig->y, orig->y + block_width, 
                              (encoder_state->tile->lcu_offset_x * LCU_WIDTH) + orig->x, 
                              (encoder_state->tile->lcu_offset_x * LCU_WIDTH) + orig->x + block_width, 
                              (encoder_state->tile->lcu_offset_y * LCU_WIDTH) + orig->y, 
                              (encoder_state->tile->lcu_offset_y * LCU_WIDTH) + orig->y + block_width);
    }
=======
                             block_width, block_width);
    cost += calc_mvd_cost(encoder_state, 0, 0, 2,mv_cand,merge_cand,num_cand,ref_idx, &bitcost);
>>>>>>> 4d879945

    // If the 0,0 is better, redo the hexagon around that point.
    if (cost < best_cost) {
      best_cost    = cost;
      best_bitcost = bitcost;
      best_index   = 0;
      mv.x = 0;
      mv.y = 0;

      for (i = 1; i < 7; ++i) {
        const vector2d *pattern = &large_hexbs[i];
        unsigned cost;
        {
          PERFORMANCE_MEASURE_START(_DEBUG_PERF_SEARCH_PIXELS);
          cost = image_calc_sad(pic, ref, orig->x, orig->y,
                                 (encoder_state->tile->lcu_offset_x * LCU_WIDTH) + orig->x + pattern->x,
                                 (encoder_state->tile->lcu_offset_y * LCU_WIDTH) + orig->y + pattern->y,
<<<<<<< HEAD
                                 block_width, block_width, max_lcu_below);
          cost += calc_mvd_cost(encoder_state, pattern->x, pattern->y, mv_cand,merge_cand,num_cand,ref_idx, &bitcost);
          PERFORMANCE_MEASURE_END(_DEBUG_PERF_SEARCH_PIXELS, encoder_state->encoder_control->threadqueue, "type=sad,step=large_hexbs_around00,frame=%d,tile=%d,ref=%d,px_x=%d-%d,px_y=%d-%d,ref_px_x=%d-%d,ref_px_y=%d-%d", encoder_state->global->frame, encoder_state->tile->id, ref->poc - encoder_state->global->poc, orig->x, orig->x + block_width, orig->y, orig->y + block_width, 
                        (encoder_state->tile->lcu_offset_x * LCU_WIDTH) + orig->x + pattern->x, 
                        (encoder_state->tile->lcu_offset_x * LCU_WIDTH) + orig->x + pattern->x + block_width, 
                        (encoder_state->tile->lcu_offset_y * LCU_WIDTH) + orig->y + pattern->y, 
                        (encoder_state->tile->lcu_offset_y * LCU_WIDTH) + orig->y + pattern->y + block_width);
        }
=======
                                 block_width, block_width);
        cost += calc_mvd_cost(encoder_state, pattern->x, pattern->y, 2,mv_cand,merge_cand,num_cand,ref_idx, &bitcost);
>>>>>>> 4d879945

        if (cost < best_cost) {
          best_cost    = cost;
          best_index   = i;
          best_bitcost = bitcost;
        }
      }
    }
  }

  // Iteratively search the 3 new points around the best match, until the best
  // match is in the center.
  while (best_index != 0) {
    unsigned start; // Starting point of the 3 offsets to be searched.
    if (best_index == 1) {
      start = 6;
    } else if (best_index == 8) {
      start = 1;
    } else {
      start = best_index - 1;
    }

    // Move the center to the best match.
    mv.x += large_hexbs[best_index].x;
    mv.y += large_hexbs[best_index].y;
    best_index = 0;

    // Iterate through the next 3 points.
    for (i = 0; i < 3; ++i) {
      const vector2d *offset = &large_hexbs[start + i];
      unsigned cost;
      {
        PERFORMANCE_MEASURE_START(_DEBUG_PERF_SEARCH_PIXELS);
        cost = image_calc_sad(pic, ref, orig->x, orig->y,
                               (encoder_state->tile->lcu_offset_x * LCU_WIDTH) + orig->x + mv.x + offset->x,
                               (encoder_state->tile->lcu_offset_y * LCU_WIDTH) + orig->y + mv.y + offset->y,
<<<<<<< HEAD
                               block_width, block_width, max_lcu_below);
        cost += calc_mvd_cost(encoder_state, mv.x + offset->x, mv.y + offset->y, mv_cand,merge_cand,num_cand,ref_idx, &bitcost);
        PERFORMANCE_MEASURE_END(_DEBUG_PERF_SEARCH_PIXELS, encoder_state->encoder_control->threadqueue, "type=sad,step=large_hexbs_iterative,frame=%d,tile=%d,ref=%d,px_x=%d-%d,px_y=%d-%d,ref_px_x=%d-%d,ref_px_y=%d-%d", encoder_state->global->frame, encoder_state->tile->id, ref->poc - encoder_state->global->poc, orig->x, orig->x + block_width, orig->y, orig->y + block_width, 
              (encoder_state->tile->lcu_offset_x * LCU_WIDTH) + orig->x + mv.x + offset->x, 
              (encoder_state->tile->lcu_offset_x * LCU_WIDTH) + orig->x + mv.x + offset->x + block_width, 
              (encoder_state->tile->lcu_offset_y * LCU_WIDTH) + orig->y + mv.y + offset->y, 
              (encoder_state->tile->lcu_offset_y * LCU_WIDTH) + orig->y + mv.y + offset->y + block_width);
      }
=======
                               block_width, block_width);
      cost += calc_mvd_cost(encoder_state, mv.x + offset->x, mv.y + offset->y, 2,mv_cand,merge_cand,num_cand,ref_idx, &bitcost);
>>>>>>> 4d879945

      if (cost < best_cost) {
        best_cost    = cost;
        best_index   = start + i;
        best_bitcost = bitcost;
      }
      ++offset;
    }
  }

  // Move the center to the best match.
  mv.x += large_hexbs[best_index].x;
  mv.y += large_hexbs[best_index].y;
  best_index = 0;

  // Do the final step of the search with a small pattern.
  for (i = 1; i < 5; ++i) {
    const vector2d *offset = &small_hexbs[i];
    unsigned cost;
    {
      PERFORMANCE_MEASURE_START(_DEBUG_PERF_SEARCH_PIXELS);
      cost = image_calc_sad(pic, ref, orig->x, orig->y,
                             (encoder_state->tile->lcu_offset_x * LCU_WIDTH) + orig->x + mv.x + offset->x,
                             (encoder_state->tile->lcu_offset_y * LCU_WIDTH) + orig->y + mv.y + offset->y,
<<<<<<< HEAD
                             block_width, block_width, max_lcu_below);
      cost += calc_mvd_cost(encoder_state, mv.x + offset->x, mv.y + offset->y, mv_cand,merge_cand,num_cand,ref_idx, &bitcost);
      PERFORMANCE_MEASURE_END(_DEBUG_PERF_SEARCH_PIXELS, encoder_state->encoder_control->threadqueue, "type=sad,step=small_hexbs,frame=%d,tile=%d,ref=%d,px_x=%d-%d,px_y=%d-%d,ref_px_x=%d-%d,ref_px_y=%d-%d", encoder_state->global->frame, encoder_state->tile->id, ref->poc - encoder_state->global->poc, orig->x, orig->x + block_width, orig->y, orig->y + block_width, 
            (encoder_state->tile->lcu_offset_x * LCU_WIDTH) + orig->x + mv.x + offset->x, 
            (encoder_state->tile->lcu_offset_x * LCU_WIDTH) + orig->x + mv.x + offset->x + block_width, 
            (encoder_state->tile->lcu_offset_y * LCU_WIDTH) + orig->y + mv.y + offset->y, 
            (encoder_state->tile->lcu_offset_y * LCU_WIDTH) + orig->y + mv.y + offset->y + block_width);
    }
=======
                             block_width, block_width);
    cost += calc_mvd_cost(encoder_state, mv.x + offset->x, mv.y + offset->y, 2,mv_cand,merge_cand,num_cand,ref_idx, &bitcost);
>>>>>>> 4d879945

    if (cost > 0 && cost < best_cost) {
      best_cost    = cost;
      best_index   = i;
      best_bitcost = bitcost;
    }
  }

  // Adjust the movement vector according to the final best match.
  mv.x += small_hexbs[best_index].x;
  mv.y += small_hexbs[best_index].y;

  // Return final movement vector in quarter-pixel precision.
  mv_in_out->x = mv.x << 2;
  mv_in_out->y = mv.y << 2;

  *bitcost_out = best_bitcost;

  return best_cost;
}


#if SEARCH_MV_FULL_RADIUS
static unsigned search_mv_full(unsigned depth,
                               const picture *pic, const picture *ref,
                               const vector2d *orig, vector2d *mv_in_out,
                               int16_t mv_cand[2][2], int16_t merge_cand[MRG_MAX_NUM_CANDS][3],
                               int16_t num_cand, int32_t ref_idx, uint32_t *bitcost_out)
{
  vector2d mv = { mv_in_out->x >> 2, mv_in_out->y >> 2 };
  int block_width = CU_WIDTH_FROM_DEPTH(depth);
  unsigned best_cost = UINT32_MAX;
  int x, y;
  uint32_t best_bitcost = 0, bitcost;
  vector2d min_mv, max_mv;

  /*if (abs(mv.x) > SEARCH_MV_FULL_RADIUS || abs(mv.y) > SEARCH_MV_FULL_RADIUS) {
    best_cost = calc_sad(pic, ref, orig->x, orig->y,
                         orig->x, orig->y,
                         block_width, block_width);
    mv.x = 0;
    mv.y = 0;
  }*/

  min_mv.x = mv.x - SEARCH_MV_FULL_RADIUS;
  min_mv.y = mv.y - SEARCH_MV_FULL_RADIUS;
  max_mv.x = mv.x + SEARCH_MV_FULL_RADIUS;
  max_mv.y = mv.y + SEARCH_MV_FULL_RADIUS;

  for (y = min_mv.y; y < max_mv.y; ++y) {
    for (x = min_mv.x; x < max_mv.x; ++x) {
      unsigned cost = calc_sad(pic, ref, orig->x, orig->y,
                               orig->x + x,
                               orig->y + y,
                               block_width, block_width);
      cost += calc_mvd_cost(x, y, mv_cand,merge_cand,num_cand,ref_idx, &bitcost);
      if (cost < best_cost) {
        best_cost    = cost;
        best_bitcost = bitcost;
        mv.x = x;
        mv.y = y;
      }
    }
  }

  mv_in_out->x = mv.x << 2;
  mv_in_out->y = mv.y << 2;

  *bitcost_out = best_bitcost;

  return best_cost;
}
#endif

/**
 * \brief Do fractional motion estimation
 *
 * \param depth      log2 depth of the search
 * \param pic        Picture motion vector is searched for.
 * \param ref        Picture motion vector is searched from.
 * \param orig       Top left corner of the searched for block.
 * \param mv_in_out  Predicted mv in and best out. Quarter pixel precision.
 *
 * \returns  Cost of the motion vector.
 *
 * Algoritm first searches 1/2-pel positions around integer mv and after best match is found,
 * refines the search by searching best 1/4-pel postion around best 1/2-pel position.
 */
static unsigned search_frac( const encoder_state * const encoder_state,
        unsigned depth,
        const picture *pic, const picture *ref,
        const vector2d *orig, vector2d *mv_in_out,
        int16_t mv_cand[2][2], int16_t merge_cand[MRG_MAX_NUM_CANDS][3],
        int16_t num_cand, int32_t ref_idx, uint32_t *bitcost_out) {

  //Set mv to halfpel precision
  vector2d mv = { mv_in_out->x >> 2, mv_in_out->y >> 2 };
  int block_width = CU_WIDTH_FROM_DEPTH(depth);
  unsigned best_cost = UINT32_MAX;
  uint32_t best_bitcost = 0, bitcost;
  unsigned i;
  unsigned best_index = 0; // Index of large_hexbs or finally small_hexbs.

  unsigned cost = 0;

  cost_16bit_nxn_func satd = get_satd_16bit_nxn_func(block_width);

  vector2d halfpel_offset;

  #define FILTER_SIZE 8
  #define HALF_FILTER (FILTER_SIZE>>1)

  //create buffer for block + extra for filter
  int src_stride = block_width+FILTER_SIZE+1;
  int16_t src[(LCU_WIDTH+FILTER_SIZE+1) * (LCU_WIDTH+FILTER_SIZE+1)];
  int16_t* src_off = &src[HALF_FILTER+HALF_FILTER*(block_width+FILTER_SIZE+1)];

  //destination buffer for interpolation
  int dst_stride = (block_width+1)*4;
  int16_t dst[(LCU_WIDTH+1) * (LCU_WIDTH+1) * 16];
  int16_t* dst_off = &dst[dst_stride*4+4];

  extend_borders(orig->x, orig->y, mv.x-1, mv.y-1,
                encoder_state->tile->lcu_offset_x * LCU_WIDTH,
                encoder_state->tile->lcu_offset_y * LCU_WIDTH,
                ref->y_data, ref->width, ref->height, FILTER_SIZE, block_width+1, block_width+1, src);

  filter_inter_quarterpel_luma(encoder_state->encoder_control, src_off, src_stride, block_width+1,
      block_width+1, dst, dst_stride, 1, 1);


  //Set mv to half-pixel precision
  mv.x <<= 1;
  mv.y <<= 1;

  // Search halfpel positions around best integer mv
  for (i = 0; i < 9; ++i) {
    const vector2d *pattern = &square[i];

    pixel tmp_filtered[LCU_WIDTH*LCU_WIDTH];
    pixel tmp_pic[LCU_WIDTH*LCU_WIDTH];

    int y,x;
    for(y = 0; y < block_width; ++y) {
      int dst_y = y*4+pattern->y*2;
      for(x = 0; x < block_width; ++x) {
        int dst_x = x*4+pattern->x*2;
        tmp_filtered[y*block_width+x] = (uint8_t)dst_off[dst_y*dst_stride+dst_x];
        tmp_pic[y*block_width+x] = (uint8_t)pic->y_data[orig->x+x + (orig->y+y)*pic->width];
      }
    }

    cost = satd(tmp_pic,tmp_filtered);

    cost += calc_mvd_cost(encoder_state, mv.x + pattern->x, mv.y + pattern->y, 1, mv_cand,merge_cand,num_cand,ref_idx, &bitcost);

    if (cost < best_cost) {
      best_cost    = cost;
      best_index   = i;
      best_bitcost = bitcost;

    }
  }

  //Set mv to best match
  mv.x += square[best_index].x;
  mv.y += square[best_index].y;

  halfpel_offset.x = square[best_index].x*2;
  halfpel_offset.y = square[best_index].y*2;

  //Set mv to quarterpel precision
  mv.x <<= 1;
  mv.y <<= 1;

  //Search quarterpel points around best halfpel mv
  for (i = 0; i < 9; ++i) {
    const vector2d *pattern = &square[i];

    pixel tmp_filtered[LCU_WIDTH*LCU_WIDTH];
    pixel tmp_pic[LCU_WIDTH*LCU_WIDTH];

    int y,x;
    for(y = 0; y < block_width; ++y) {
      int dst_y = y*4+halfpel_offset.y+pattern->y;
      for(x = 0; x < block_width; ++x) {
        int dst_x = x*4+halfpel_offset.x+pattern->x;
        tmp_filtered[y*block_width+x] = (uint8_t)dst_off[dst_y*dst_stride+dst_x];
        tmp_pic[y*block_width+x] = (uint8_t)pic->y_data[orig->x+x + (orig->y+y)*pic->width];
      }
    }

    cost = satd(tmp_pic,tmp_filtered);

    cost += calc_mvd_cost(encoder_state, mv.x + pattern->x, mv.y + pattern->y, 0, mv_cand,merge_cand,num_cand,ref_idx, &bitcost);

    if (cost < best_cost) {
      best_cost    = cost;
      best_index   = i;
      best_bitcost = bitcost;
    }
  }

  //Set mv to best final best match
  mv.x += square[best_index].x;
  mv.y += square[best_index].y;

  mv_in_out->x = mv.x;
  mv_in_out->y = mv.y;

  *bitcost_out = best_bitcost;


  return best_cost;

}

/**
 * Update lcu to have best modes at this depth.
 * \return Cost of best mode.
 */
static int search_cu_inter(const encoder_state * const encoder_state, int x, int y, int depth, lcu_t *lcu)
{
  const videoframe * const frame = encoder_state->tile->frame;
  uint32_t ref_idx = 0;
  int x_local = (x&0x3f), y_local = (y&0x3f);
  int x_cu = x>>3;
  int y_cu = y>>3;
  int cu_pos = LCU_CU_OFFSET+(x_local>>3) + (y_local>>3)*LCU_T_CU_WIDTH;

  cu_info *cur_cu = &lcu->cu[cu_pos];

  int16_t mv_cand[2][2];
  // Search for merge mode candidate
  int16_t merge_cand[MRG_MAX_NUM_CANDS][3];
  // Get list of candidates
  int16_t num_cand = inter_get_merge_cand(x, y, depth, merge_cand, lcu);

  // Select better candidate
  cur_cu->inter.mv_cand = 0; // Default to candidate 0

  cur_cu->inter.cost = UINT_MAX;

  for (ref_idx = 0; ref_idx < encoder_state->global->ref->used_size; ref_idx++) {
    image *ref_image = encoder_state->global->ref->images[ref_idx];
    const cu_info *ref_cu = &encoder_state->global->ref->cu_arrays[ref_idx]->data[x_cu + y_cu * (frame->width_in_lcu << MAX_DEPTH)];
    uint32_t temp_bitcost = 0;
    uint32_t temp_cost = 0;
    vector2d orig, mv, mvd;
    int32_t merged = 0;
    uint8_t cu_mv_cand = 0;
    int8_t merge_idx = 0;
    int8_t temp_ref_idx = cur_cu->inter.mv_ref;
    orig.x = x_cu * CU_MIN_SIZE_PIXELS;
    orig.y = y_cu * CU_MIN_SIZE_PIXELS;
    mv.x = 0;
    mv.y = 0;
    if (ref_cu->type == CU_INTER) {
      mv.x = ref_cu->inter.mv[0];
      mv.y = ref_cu->inter.mv[1];
    }
    // Get MV candidates
    cur_cu->inter.mv_ref = ref_idx;
    inter_get_mv_cand(encoder_state, x, y, depth, mv_cand, cur_cu, lcu);
    cur_cu->inter.mv_ref = temp_ref_idx;

#if SEARCH_MV_FULL_RADIUS
    temp_cost += search_mv_full(depth, frame, ref_pic, &orig, &mv, mv_cand, merge_cand, num_cand, ref_idx, &temp_bitcost);
#else
    temp_cost += hexagon_search(encoder_state, depth, frame->source, ref_image, &orig, &mv, mv_cand, merge_cand, num_cand, ref_idx, &temp_bitcost);
#endif

    temp_cost = search_frac(encoder_state, depth, cur_pic, ref_pic, &orig, &mv, mv_cand, merge_cand, num_cand, ref_idx, &temp_bitcost);

    merged = 0;
    // Check every candidate to find a match
    for(merge_idx = 0; merge_idx < num_cand; merge_idx++) {
      if (merge_cand[merge_idx][0] == mv.x &&
          merge_cand[merge_idx][1] == mv.y &&
          (uint32_t)merge_cand[merge_idx][2] == ref_idx) {
        merged = 1;
        break;
      }
    }

    // Only check when candidates are different
    if (!merged && (mv_cand[0][0] != mv_cand[1][0] || mv_cand[0][1] != mv_cand[1][1])) {
      vector2d mvd_temp1, mvd_temp2;
      int cand1_cost,cand2_cost;

      mvd_temp1.x = mv.x - mv_cand[0][0];
      mvd_temp1.y = mv.y - mv_cand[0][1];
      cand1_cost = get_mvd_coding_cost(&mvd_temp1);

      mvd_temp2.x = mv.x - mv_cand[1][0];
      mvd_temp2.y = mv.y - mv_cand[1][1];
      cand2_cost = get_mvd_coding_cost(&mvd_temp2);

      // Select candidate 1 if it has lower cost
      if (cand2_cost < cand1_cost) {
        cu_mv_cand = 1;
      }
    }
    mvd.x = mv.x - mv_cand[cu_mv_cand][0];
    mvd.y = mv.y - mv_cand[cu_mv_cand][1];

    if(temp_cost < cur_cu->inter.cost) {
      cur_cu->merged        = merged;
      cur_cu->merge_idx     = merge_idx;
      cur_cu->inter.mv_ref  = ref_idx;
      cur_cu->inter.mv_dir  = 1;
      cur_cu->inter.mv[0]   = (int16_t)mv.x;
      cur_cu->inter.mv[1]   = (int16_t)mv.y;
      cur_cu->inter.mvd[0]  = (int16_t)mvd.x;
      cur_cu->inter.mvd[1]  = (int16_t)mvd.y;
      cur_cu->inter.cost    = temp_cost;
      cur_cu->inter.bitcost = temp_bitcost + ref_idx;
      cur_cu->inter.mv_cand = cu_mv_cand;
    }
  }

  return cur_cu->inter.cost;
}


/**
 * Copy all non-reference CU data from depth+1 to depth.
 */
static void work_tree_copy_up(int x_px, int y_px, int depth, lcu_t work_tree[MAX_PU_DEPTH + 1])
{
  // Copy non-reference CUs.
  {
    const int x_cu = SUB_SCU(x_px) >> MAX_DEPTH;
    const int y_cu = SUB_SCU(y_px) >> MAX_DEPTH;
    const int width_cu = LCU_WIDTH >> MAX_DEPTH >> depth;
    int x, y;
    for (y = y_cu; y < y_cu + width_cu; ++y) {
      for (x = x_cu; x < x_cu + width_cu; ++x) {
        const cu_info *from_cu = &work_tree[depth + 1].cu[LCU_CU_OFFSET + x + y * LCU_T_CU_WIDTH];
        cu_info *to_cu = &work_tree[depth].cu[LCU_CU_OFFSET + x + y * LCU_T_CU_WIDTH];
        memcpy(to_cu, from_cu, sizeof(*to_cu));
      }
    }
  }

  // Copy reconstructed pixels.
  {
    const int x = SUB_SCU(x_px);
    const int y = SUB_SCU(y_px);
    const int width_px = LCU_WIDTH >> depth;
    const int luma_index = x + y * LCU_WIDTH;
    const int chroma_index = (x / 2) + (y / 2) * (LCU_WIDTH / 2);

    const lcu_yuv_t *from = &work_tree[depth + 1].rec;
    lcu_yuv_t *to = &work_tree[depth].rec;

    const lcu_coeff_t *from_coeff = &work_tree[depth + 1].coeff;
    lcu_coeff_t *to_coeff = &work_tree[depth].coeff;

    pixels_blit(&from->y[luma_index], &to->y[luma_index],
                        width_px, width_px, LCU_WIDTH, LCU_WIDTH);
    pixels_blit(&from->u[chroma_index], &to->u[chroma_index],
                        width_px / 2, width_px / 2, LCU_WIDTH / 2, LCU_WIDTH / 2);
    pixels_blit(&from->v[chroma_index], &to->v[chroma_index],
                        width_px / 2, width_px / 2, LCU_WIDTH / 2, LCU_WIDTH / 2);

    // Copy coefficients up. They do not have to be copied down because they
    // are not used for the search.
    coefficients_blit(&from_coeff->y[luma_index], &to_coeff->y[luma_index],
                        width_px, width_px, LCU_WIDTH, LCU_WIDTH);
    coefficients_blit(&from_coeff->u[chroma_index], &to_coeff->u[chroma_index],
                        width_px / 2, width_px / 2, LCU_WIDTH / 2, LCU_WIDTH / 2);
    coefficients_blit(&from_coeff->v[chroma_index], &to_coeff->v[chroma_index],
                        width_px / 2, width_px / 2, LCU_WIDTH / 2, LCU_WIDTH / 2);
  }
}


/**
 * Copy all non-reference CU data from depth to depth+1..MAX_PU_DEPTH.
 */
static void work_tree_copy_down(int x_px, int y_px, int depth, lcu_t work_tree[MAX_PU_DEPTH + 1])
{
  // TODO: clean up to remove the copy pasta
  const int width_px = LCU_WIDTH >> depth;

  int d;

  for (d = depth + 1; d < MAX_PU_DEPTH + 1; ++d) {
    const int x_cu = SUB_SCU(x_px) >> MAX_DEPTH;
    const int y_cu = SUB_SCU(y_px) >> MAX_DEPTH;
    const int width_cu = width_px >> MAX_DEPTH;

    int x, y;
    for (y = y_cu; y < y_cu + width_cu; ++y) {
      for (x = x_cu; x < x_cu + width_cu; ++x) {
        const cu_info *from_cu = &work_tree[depth].cu[LCU_CU_OFFSET + x + y * LCU_T_CU_WIDTH];
        cu_info *to_cu = &work_tree[d].cu[LCU_CU_OFFSET + x + y * LCU_T_CU_WIDTH];
        memcpy(to_cu, from_cu, sizeof(*to_cu));
      }
    }
  }

  // Copy reconstructed pixels.
  for (d = depth + 1; d < MAX_PU_DEPTH + 1; ++d) {
    const int x = SUB_SCU(x_px);
    const int y = SUB_SCU(y_px);

    const int luma_index = x + y * LCU_WIDTH;
    const int chroma_index = (x / 2) + (y / 2) * (LCU_WIDTH / 2);

    lcu_yuv_t *from = &work_tree[depth].rec;
    lcu_yuv_t *to = &work_tree[d].rec;

    pixels_blit(&from->y[luma_index], &to->y[luma_index],
                        width_px, width_px, LCU_WIDTH, LCU_WIDTH);
    pixels_blit(&from->u[chroma_index], &to->u[chroma_index],
                        width_px / 2, width_px / 2, LCU_WIDTH / 2, LCU_WIDTH / 2);
    pixels_blit(&from->v[chroma_index], &to->v[chroma_index],
                        width_px / 2, width_px / 2, LCU_WIDTH / 2, LCU_WIDTH / 2);
  }
}


static void lcu_set_trdepth(lcu_t *lcu, int x_px, int y_px, int depth, int tr_depth)
{
  const int width_cu = LCU_CU_WIDTH >> depth;
  const vector2d lcu_cu = { (x_px & (LCU_WIDTH - 1)) / 8, (y_px & (LCU_WIDTH - 1)) / 8 };
  cu_info *const cur_cu = &lcu->cu[lcu_cu.x + lcu_cu.y * LCU_T_CU_WIDTH + LCU_CU_OFFSET];
  int x, y;

  // Depth 4 doesn't go inside the loop. Set the top-left CU.
  cur_cu->tr_depth = tr_depth;

  for (y = 0; y < width_cu; ++y) {
    for (x = 0; x < width_cu; ++x) {
      cu_info *cu = &cur_cu[x + y * LCU_T_CU_WIDTH];
      cu->tr_depth = tr_depth;
    }
  }
}


static void lcu_set_intra_mode(lcu_t *lcu, int x_px, int y_px, int depth, int pred_mode, int chroma_mode, int part_mode)
{
  const int width_cu = LCU_CU_WIDTH >> depth;
  const int x_cu = SUB_SCU(x_px) >> MAX_DEPTH;
  const int y_cu = SUB_SCU(y_px) >> MAX_DEPTH;
  cu_info *const lcu_cu = &lcu->cu[LCU_CU_OFFSET];
  int x, y;

  // NxN can only be applied to a single CU at a time.
  if (part_mode == SIZE_NxN) {
    cu_info *cu = &lcu_cu[x_cu + y_cu * LCU_T_CU_WIDTH];
    cu->depth = MAX_DEPTH;
    cu->type = CU_INTRA;
    cu->intra[PU_INDEX(x_px / 4, y_px / 4)].mode = pred_mode;
    cu->intra[PU_INDEX(x_px / 4, y_px / 4)].mode_chroma = chroma_mode;
    cu->part_size = part_mode;
    return;
  }

  // Set mode in every CU covered by part_mode in this depth.
  for (y = y_cu; y < y_cu + width_cu; ++y) {
    for (x = x_cu; x < x_cu + width_cu; ++x) {
      cu_info *cu = &lcu_cu[x + y * LCU_T_CU_WIDTH];
      cu->depth = depth;
      cu->type = CU_INTRA;
      cu->intra[0].mode = pred_mode;
      cu->intra[1].mode = pred_mode;
      cu->intra[2].mode = pred_mode;
      cu->intra[3].mode = pred_mode;
      cu->intra[0].mode_chroma = chroma_mode;
      cu->part_size = part_mode;
      cu->coded = 1;
    }
  }
}


static void lcu_set_inter(lcu_t *lcu, int x_px, int y_px, int depth, cu_info *cur_cu)
{
  const int width_cu = LCU_CU_WIDTH >> depth;
  const int x_cu = SUB_SCU(x_px) >> MAX_DEPTH;
  const int y_cu = SUB_SCU(y_px) >> MAX_DEPTH;
  cu_info *const lcu_cu = &lcu->cu[LCU_CU_OFFSET];
  int x, y;
  // Set mode in every CU covered by part_mode in this depth.
  for (y = y_cu; y < y_cu + width_cu; ++y) {
    for (x = x_cu; x < x_cu + width_cu; ++x) {
      cu_info *cu = &lcu_cu[x + y * LCU_T_CU_WIDTH];
      //Check if this could be moved inside the if
      cu->coded    = 1;
      if (cu != cur_cu) {
        cu->depth    = cur_cu->depth;
        cu->type     = CU_INTER;
        cu->tr_depth = cur_cu->tr_depth;
        cu->merged   = cur_cu->merged;
        cu->skipped  = cur_cu->skipped;
        memcpy(&cu->inter, &cur_cu->inter, sizeof(cu_info_inter));
      }
    }
  }
}


static void lcu_set_coeff(lcu_t *lcu, int x_px, int y_px, int depth, cu_info *cur_cu)
{
  const int width_cu = LCU_CU_WIDTH >> depth;
  const int x_cu = SUB_SCU(x_px) >> MAX_DEPTH;
  const int y_cu = SUB_SCU(y_px) >> MAX_DEPTH;
  cu_info *const lcu_cu = &lcu->cu[LCU_CU_OFFSET];
  int x, y;
  int tr_split = cur_cu->tr_depth-cur_cu->depth;

  // Set coeff flags in every CU covered by part_mode in this depth.
  for (y = y_cu; y < y_cu + width_cu; ++y) {
    for (x = x_cu; x < x_cu + width_cu; ++x) {
      cu_info *cu = &lcu_cu[x + y * LCU_T_CU_WIDTH];
      // Use TU top-left CU to propagate coeff flags
      uint32_t mask = ~((width_cu>>tr_split)-1);
      cu_info *cu_from = &lcu_cu[(x & mask) + (y & mask) * LCU_T_CU_WIDTH];
      if (cu != cu_from) {
        // Chroma coeff data is not used, luma is needed for deblocking
        cu->cbf.y = cu_from->cbf.y;
      }
    }
  }
}


/**
* Calculate RD cost for a Coding Unit.
* \return Cost of block
* \param ref_cu  CU used for prediction parameters.
*
* Calculates the RDO cost of a single CU that will not be split further.
* Takes into account SSD of reconstruction and the cost of encoding whatever
* prediction unit data needs to be coded.
*/
static double cu_rd_cost_luma(const encoder_state *const encoder_state,
  const int x_px, const int y_px, const int depth,
  const cu_info *const pred_cu,
  lcu_t *const lcu)
{
  const int rdo = encoder_state->encoder_control->rdo;
  const int width = LCU_WIDTH >> depth;
  const uint8_t pu_index = PU_INDEX(x_px / 4, y_px / 4);

  // cur_cu is used for TU parameters.
  cu_info *const tr_cu = &lcu->cu[LCU_CU_OFFSET + (x_px / 8) + (y_px / 8) * LCU_T_CU_WIDTH];

  double coeff_bits = 0;
  double tr_tree_bits = 0;

  // Check that lcu is not in 
  assert(x_px >= 0 && x_px < LCU_WIDTH);
  assert(y_px >= 0 && y_px < LCU_WIDTH);

  const uint8_t tr_depth = tr_cu->tr_depth - depth;

  // Add transform_tree split_transform_flag bit cost.
  bool intra_split_flag = pred_cu->type == CU_INTRA && pred_cu->part_size == SIZE_NxN && depth == 3;
  if (width <= TR_MAX_WIDTH
      && width > TR_MIN_WIDTH
      && !intra_split_flag)
  {
    const cabac_ctx *ctx = &(encoder_state->cabac.ctx.trans_subdiv_model[5 - (6 - depth)]);
    tr_tree_bits += CTX_ENTROPY_FBITS(ctx, tr_depth > 0);
  }

  if (tr_depth > 0) {
    int offset = width / 2;
    double sum = 0;

    sum += cu_rd_cost_luma(encoder_state, x_px, y_px, depth + 1, pred_cu, lcu);
    sum += cu_rd_cost_luma(encoder_state, x_px + offset, y_px, depth + 1, pred_cu, lcu);
    sum += cu_rd_cost_luma(encoder_state, x_px, y_px + offset, depth + 1, pred_cu, lcu);
    sum += cu_rd_cost_luma(encoder_state, x_px + offset, y_px + offset, depth + 1, pred_cu, lcu);

    return sum + tr_tree_bits * encoder_state->global->cur_lambda_cost;
  }

  // Add transform_tree cbf_luma bit cost.
  if (pred_cu->type == CU_INTRA ||
      tr_depth > 0 ||
      cbf_is_set(tr_cu->cbf.u, depth) ||
      cbf_is_set(tr_cu->cbf.v, depth))
  {
    const cabac_ctx *ctx = &(encoder_state->cabac.ctx.qt_cbf_model_luma[!tr_depth]);
    tr_tree_bits += CTX_ENTROPY_FBITS(ctx, cbf_is_set(pred_cu->cbf.y, depth + pu_index));
  }

  unsigned ssd = 0;
  // SSD between reconstruction and original
  for (int y = y_px; y < y_px + width; ++y) {
    for (int x = x_px; x < x_px + width; ++x) {
      int diff = (int)lcu->rec.y[y * LCU_WIDTH + x] - (int)lcu->ref.y[y * LCU_WIDTH + x];
      ssd += diff*diff;
    }
  }

  if (rdo >= 1) {
    coefficient coeff_temp[32 * 32];
    int8_t luma_scan_mode = get_scan_order(pred_cu->type, pred_cu->intra[PU_INDEX(x_px / 4, y_px / 4)].mode, depth);

    // Code coeffs using cabac to get a better estimate of real coding costs.
    coefficients_blit(&lcu->coeff.y[(y_px*LCU_WIDTH) + x_px], coeff_temp, width, width, LCU_WIDTH, width);
    coeff_bits += get_coeff_cost(encoder_state, coeff_temp, width, 0, luma_scan_mode);
  }

  double bits = tr_tree_bits + coeff_bits;
  return (double)ssd * LUMA_MULT + bits * encoder_state->global->cur_lambda_cost;
}


static double cu_rd_cost_chroma(const encoder_state *const encoder_state,
  const int x_px, const int y_px, const int depth,
  const cu_info *const pred_cu,
  lcu_t *const lcu)
{
  const vector2d lcu_px = { x_px / 2, y_px / 2 };
  const int rdo = encoder_state->encoder_control->rdo;
  const int width = (depth <= MAX_DEPTH) ? LCU_WIDTH >> (depth + 1) : LCU_WIDTH >> depth;
  cu_info *const tr_cu = &lcu->cu[LCU_CU_OFFSET + (lcu_px.x / 4) + (lcu_px.y / 4)*LCU_T_CU_WIDTH];

  double tr_tree_bits = 0;
  double coeff_bits = 0;

  assert(x_px >= 0 && x_px < LCU_WIDTH);
  assert(y_px >= 0 && y_px < LCU_WIDTH);

  if (PU_INDEX(x_px / 4, y_px / 4) != 0) {
    // For MAX_PU_DEPTH calculate chroma for previous depth for the first
    // block and return 0 cost for all others.
    return 0;
  }

  if (depth < MAX_PU_DEPTH) {
    const int tr_depth = depth - pred_cu->depth;
    const cabac_ctx *ctx = &(encoder_state->cabac.ctx.qt_cbf_model_chroma[tr_depth]);
    if (tr_depth == 0 || cbf_is_set(pred_cu->cbf.u, depth - 1)) {
      tr_tree_bits += CTX_ENTROPY_FBITS(ctx, cbf_is_set(pred_cu->cbf.u, depth));
    }
    if (tr_depth == 0 || cbf_is_set(pred_cu->cbf.v, depth - 1)) {
      tr_tree_bits += CTX_ENTROPY_FBITS(ctx, cbf_is_set(pred_cu->cbf.v, depth));
    }
  }

  if (tr_cu->tr_depth > depth) {
    int offset = LCU_WIDTH >> (depth + 1);
    int sum = 0;

    sum += cu_rd_cost_chroma(encoder_state, x_px, y_px, depth + 1, pred_cu, lcu);
    sum += cu_rd_cost_chroma(encoder_state, x_px + offset, y_px, depth + 1, pred_cu, lcu);
    sum += cu_rd_cost_chroma(encoder_state, x_px, y_px + offset, depth + 1, pred_cu, lcu);
    sum += cu_rd_cost_chroma(encoder_state, x_px + offset, y_px + offset, depth + 1, pred_cu, lcu);

    return sum + tr_tree_bits * encoder_state->global->cur_lambda_cost;
  }

  // Chroma SSD
  int ssd = 0;
  for (int y = lcu_px.y; y < lcu_px.y + width; ++y) {
    for (int x = lcu_px.x; x < lcu_px.x + width; ++x) {
      int diff = (int)lcu->rec.u[y * LCU_WIDTH_C + x] - (int)lcu->ref.u[y * LCU_WIDTH_C + x];
      ssd += diff * diff;
    }
  }
  for (int y = lcu_px.y; y < lcu_px.y + width; ++y) {
    for (int x = lcu_px.x; x < lcu_px.x + width; ++x) {
      int diff = (int)lcu->rec.v[y * LCU_WIDTH_C + x] - (int)lcu->ref.v[y * LCU_WIDTH_C + x];
      ssd += diff * diff;
    }
  }

  if (rdo >= 1) {
    coefficient coeff_temp[16 * 16];
    int8_t scan_order = get_scan_order(pred_cu->type, pred_cu->intra[0].mode_chroma, depth);
    
    coefficients_blit(&lcu->coeff.u[(lcu_px.y*(LCU_WIDTH_C)) + lcu_px.x],
                      coeff_temp, width, width, LCU_WIDTH_C, width);
    coeff_bits += get_coeff_cost(encoder_state, coeff_temp, width, 2, scan_order);

    coefficients_blit(&lcu->coeff.v[(lcu_px.y*(LCU_WIDTH_C)) + lcu_px.x],
                      coeff_temp, width, width, LCU_WIDTH_C, width);
    coeff_bits += get_coeff_cost(encoder_state, coeff_temp, width, 2, scan_order);
  }

  double bits = tr_tree_bits + coeff_bits;
  return (double)ssd * CHROMA_MULT + bits * encoder_state->global->cur_lambda_cost;
}


/**
* \brief Perform search for best intra transform split configuration.
*
* This function does a recursive search for the best intra transform split
* configuration for a given intra prediction mode.
*
* \return RD cost of best transform split configuration. Splits in lcu->cu.
* \param depth  Current transform depth.
* \param max_depth  Depth to which TR split will be tried.
* \param intra_mode  Intra prediction mode.
* \param cost_treshold  RD cost at which search can be stopped.
*/
static double search_intra_trdepth(encoder_state * const encoder_state,
  int x_px, int y_px, int depth, int max_depth,
  int intra_mode, int cost_treshold,
  cu_info *const pred_cu,
  lcu_t *const lcu)
{
  const int width = LCU_WIDTH >> depth;
  const int width_c = width > TR_MIN_WIDTH ? width / 2 : width;

  const int offset = width / 2;
  const vector2d lcu_px = { x_px & 0x3f, y_px & 0x3f };
  cu_info *const tr_cu = &lcu->cu[LCU_CU_OFFSET + (lcu_px.x >> 3) + (lcu_px.y >> 3)*LCU_T_CU_WIDTH];

  const bool reconstruct_chroma = !(x_px & 4 || y_px & 4);

  struct {
    pixel y[TR_MAX_WIDTH*TR_MAX_WIDTH];
    pixel u[TR_MAX_WIDTH*TR_MAX_WIDTH];
    pixel v[TR_MAX_WIDTH*TR_MAX_WIDTH];
  } nosplit_pixels;
  cu_cbf_t nosplit_cbf;

  double split_cost = INT32_MAX;
  double nosplit_cost = INT32_MAX;

  assert(width >= TR_MIN_WIDTH);

  if (depth > 0) {
    tr_cu->tr_depth = depth;
    pred_cu->tr_depth = depth;

    nosplit_cost = 0.0;

    cbf_clear(&pred_cu->cbf.y, depth + PU_INDEX(x_px / 4, y_px / 4));

    intra_recon_lcu_luma(encoder_state, x_px, y_px, depth, intra_mode, pred_cu, lcu);
    nosplit_cost += cu_rd_cost_luma(encoder_state, lcu_px.x, lcu_px.y, depth, pred_cu, lcu);

    if (reconstruct_chroma) {
      cbf_clear(&pred_cu->cbf.u, depth);
      cbf_clear(&pred_cu->cbf.v, depth);

      intra_recon_lcu_chroma(encoder_state, x_px, y_px, depth, intra_mode, pred_cu, lcu);
      nosplit_cost += cu_rd_cost_chroma(encoder_state, lcu_px.x, lcu_px.y, depth, pred_cu, lcu);
    }

    // Early stop codition for the recursive search.
    // If the cost of any 1/4th of the transform is already larger than the
    // whole transform, assume that splitting further is a bad idea.
    if (nosplit_cost >= cost_treshold) {
      return nosplit_cost;
    }

    nosplit_cbf = pred_cu->cbf;

    pixels_blit(lcu->rec.y, nosplit_pixels.y, width, width, LCU_WIDTH, width);
    if (reconstruct_chroma) {
      pixels_blit(lcu->rec.u, nosplit_pixels.u, width_c, width_c, LCU_WIDTH_C, width_c);
      pixels_blit(lcu->rec.v, nosplit_pixels.v, width_c, width_c, LCU_WIDTH_C, width_c);
    }
  }

  // Recurse further if all of the following:
  // - Current depth is less than maximum depth of the search (max_depth).
  //   - Maximum transform hierarchy depth is constrained by clipping
  //     max_depth.
  // - Min transform size hasn't been reached (MAX_PU_DEPTH).
  if (depth < max_depth && depth < MAX_PU_DEPTH) {
    split_cost = 3 * encoder_state->global->cur_lambda_cost;

    split_cost += search_intra_trdepth(encoder_state, x_px, y_px, depth + 1, max_depth, intra_mode, nosplit_cost, pred_cu, lcu);
    if (split_cost < nosplit_cost) {
      split_cost += search_intra_trdepth(encoder_state, x_px + offset, y_px, depth + 1, max_depth, intra_mode, nosplit_cost, pred_cu, lcu);
    }
    if (split_cost < nosplit_cost) {
      split_cost += search_intra_trdepth(encoder_state, x_px, y_px + offset, depth + 1, max_depth, intra_mode, nosplit_cost, pred_cu, lcu);
    }
    if (split_cost < nosplit_cost) {
      split_cost += search_intra_trdepth(encoder_state, x_px + offset, y_px + offset, depth + 1, max_depth, intra_mode, nosplit_cost, pred_cu, lcu);
    }

    double tr_split_bit = 0.0;
    double cbf_bits = 0.0;

    // Add bits for split_transform_flag = 1, because transform depth search bypasses
    // the normal recursion in the cost functions.
    if (depth >= 1 && depth <= 3) {
      const cabac_ctx *ctx = &(encoder_state->cabac.ctx.trans_subdiv_model[5 - (6 - depth)]);
      tr_split_bit += CTX_ENTROPY_FBITS(ctx, 1);
    }

    // Add cost of cbf chroma bits on transform tree.
    // All cbf bits are accumulated to pred_cu.cbf and cbf_is_set returns true
    // if cbf is set at any level >= depth, so cbf chroma is assumed to be 0
    // if this and any previous transform block has no chroma coefficients.
    // When searching the first block we don't actually know the real values,
    // so this will code cbf as 0 and not code the cbf at all for descendants.
    {
      const uint8_t tr_depth = depth - pred_cu->depth;

      const cabac_ctx *ctx = &(encoder_state->cabac.ctx.qt_cbf_model_chroma[tr_depth]);
      if (tr_depth == 0 || cbf_is_set(pred_cu->cbf.u, depth - 1)) {
        cbf_bits += CTX_ENTROPY_FBITS(ctx, cbf_is_set(pred_cu->cbf.u, depth));
      }
      if (tr_depth == 0 || cbf_is_set(pred_cu->cbf.v, depth - 1)) {
        cbf_bits += CTX_ENTROPY_FBITS(ctx, cbf_is_set(pred_cu->cbf.v, depth));
      }
    }

    double bits = tr_split_bit + cbf_bits;
    split_cost += bits * encoder_state->global->cur_lambda_cost;
  } else {
    assert(width <= TR_MAX_WIDTH);
  }

  if (depth == 0 || split_cost < nosplit_cost) {
    return split_cost;
  } else {
    lcu_set_trdepth(lcu, x_px, y_px, depth, depth);

    pred_cu->cbf = nosplit_cbf;

    // We only restore the pixel data and not coefficients or cbf data.
    // The only thing we really need are the border pixels.intra_get_dir_luma_predictor
    pixels_blit(nosplit_pixels.y, lcu->rec.y, width, width, width, LCU_WIDTH);
    if (reconstruct_chroma) {
      pixels_blit(nosplit_pixels.u, lcu->rec.u, width_c, width_c, width_c, LCU_WIDTH_C);
      pixels_blit(nosplit_pixels.v, lcu->rec.v, width_c, width_c, width_c, LCU_WIDTH_C);
    }

    return nosplit_cost;
  }
}


static double luma_mode_bits(const encoder_state *encoder_state, int8_t luma_mode, const int8_t *intra_preds)
{
  double mode_bits;

  bool mode_in_preds = false;
  for (int i = 0; i < 3; ++i) {
    if (luma_mode == intra_preds[i]) {
      mode_in_preds = true;
    }
  }

  const cabac_ctx *ctx = &(encoder_state->cabac.ctx.intra_mode_model);
  mode_bits = CTX_ENTROPY_FBITS(ctx, mode_in_preds);

  if (mode_in_preds) {
    mode_bits += ((luma_mode == intra_preds[0]) ? 1 : 2);
  } else {
    mode_bits += 5;
  }

  return mode_bits;
}


static double chroma_mode_bits(const encoder_state *encoder_state, int8_t chroma_mode, int8_t luma_mode)
{
  const cabac_ctx *ctx = &(encoder_state->cabac.ctx.chroma_pred_model[0]);
  double mode_bits;
  if (chroma_mode == luma_mode) {
    mode_bits = CTX_ENTROPY_FBITS(ctx, 0);
  } else {
    mode_bits = 2.0 + CTX_ENTROPY_FBITS(ctx, 1);
  }

  return mode_bits;
}


static int8_t search_intra_chroma(encoder_state * const encoder_state,
                                int x_px, int y_px, int depth,
                                int8_t intra_mode,
                                int8_t modes[5], int8_t num_modes,
                                lcu_t *const lcu)
{
  const bool reconstruct_chroma = !(x_px & 4 || y_px & 4);

  if (reconstruct_chroma) {
    const vector2d lcu_px = { x_px & 0x3f, y_px & 0x3f };
    cu_info *const tr_cu = &lcu->cu[LCU_CU_OFFSET + (lcu_px.x >> 3) + (lcu_px.y >> 3)*LCU_T_CU_WIDTH];

    struct {
      double cost;
      int8_t mode;
    } chroma, best_chroma;

    best_chroma.mode = 0;
    best_chroma.cost = MAX_INT;

    for (int8_t chroma_mode_i = 0; chroma_mode_i < num_modes; ++chroma_mode_i) {
      chroma.mode = modes[chroma_mode_i];

      intra_recon_lcu_chroma(encoder_state, x_px, y_px, depth, chroma.mode, NULL, lcu);
      chroma.cost = cu_rd_cost_chroma(encoder_state, lcu_px.x, lcu_px.y, depth, tr_cu, lcu);

      double mode_bits = chroma_mode_bits(encoder_state, chroma.mode, intra_mode);
      chroma.cost += mode_bits * encoder_state->global->cur_lambda_cost;

      if (chroma.cost < best_chroma.cost) {
        best_chroma = chroma;
      }
    }

    return best_chroma.mode;
  }

  return 100;
}


static void sort_modes(int8_t *modes, double *costs, int length)
{
  int i, j;
  for (i = 0; i < length; ++i) {
    j = i;
    while (j > 0 && costs[j] < costs[j - 1]) {
      SWAP(costs[j], costs[j - 1], double);
      SWAP(modes[j], modes[j - 1], int8_t);
      --j;
    }
  }
}


static double get_cost(encoder_state * const encoder_state, pixel *pred, pixel *orig_block, cost_pixel_nxn_func *satd_func, cost_pixel_nxn_func *sad_func, int width)
{
  double satd_cost = satd_func(pred, orig_block);
  if (TRSKIP_RATIO != 0 && width == 4) {
    // If the mode looks better with SAD than SATD it might be a good
    // candidate for transform skip. How much better SAD has to be is
    // controlled by TRSKIP_RATIO.
    const cabac_ctx *ctx = &encoder_state->cabac.ctx.transform_skip_model_luma;
    double trskip_bits = CTX_ENTROPY_FBITS(ctx, 1) - CTX_ENTROPY_FBITS(ctx, 0);
    ctx = &encoder_state->cabac.ctx.transform_skip_model_chroma;
    trskip_bits += 2.0 * (CTX_ENTROPY_FBITS(ctx, 1) - CTX_ENTROPY_FBITS(ctx, 0));
    double sad_cost = TRSKIP_RATIO * sad_func(pred, orig_block) + encoder_state->global->cur_lambda_cost_sqrt * trskip_bits;
    if (sad_cost < satd_cost) {
      return sad_cost;
    }
  }
  return satd_cost;
}



static void search_intra_chroma_rough(encoder_state * const encoder_state,
                                      int x_px, int y_px, int depth,
                                      const pixel *orig_u, const pixel *orig_v, int16_t origstride,
                                      const pixel *rec_u, const pixel *rec_v, int16_t recstride,
                                      int8_t luma_mode,
                                      int8_t modes[5], double costs[5])
{
  const bool reconstruct_chroma = !(x_px & 4 || y_px & 4);
  if (!reconstruct_chroma) return;

  const unsigned width = MAX(LCU_WIDTH_C >> depth, TR_MIN_WIDTH);

  for (int i = 0; i < 5; ++i) {
    costs[i] = 0;
  }

  cost_pixel_nxn_func *const satd_func = pixels_get_satd_func(width);
  //cost_pixel_nxn_func *const sad_func = pixels_get_sad_func(width);

  pixel _pred[LCU_WIDTH * LCU_WIDTH + 1 + SIMD_ALIGNMENT];
  pixel *pred = ALIGNED_POINTER(_pred, SIMD_ALIGNMENT);

  pixel _orig_block[LCU_WIDTH * LCU_WIDTH + 1 + SIMD_ALIGNMENT];
  pixel *orig_block = ALIGNED_POINTER(_orig_block, SIMD_ALIGNMENT);

  pixels_blit(orig_u, orig_block, width, width, origstride, width);
  for (int i = 0; i < 5; ++i) {
    if (modes[i] == luma_mode) continue;
    intra_get_pred(encoder_state->encoder_control, rec_u, NULL, recstride, pred, width, modes[i], 1);
    //costs[i] += get_cost(encoder_state, pred, orig_block, satd_func, sad_func, width);
    costs[i] += satd_func(pred, orig_block);
  }

  pixels_blit(orig_v, orig_block, width, width, origstride, width);
  for (int i = 0; i < 5; ++i) {
    if (modes[i] == luma_mode) continue;
    intra_get_pred(encoder_state->encoder_control, rec_v, NULL, recstride, pred, width, modes[i], 2);
    //costs[i] += get_cost(encoder_state, pred, orig_block, satd_func, sad_func, width);
    costs[i] += satd_func(pred, orig_block);
  }

  sort_modes(modes, costs, 5);
}


static int8_t search_intra_rough(encoder_state * const encoder_state, 
                                 pixel *orig, int32_t origstride,
                                 pixel *rec, int16_t recstride,
                                 int width, int8_t *intra_preds,
                                 int8_t modes[35], double costs[35])
{
  cost_pixel_nxn_func *satd_func = pixels_get_satd_func(width);
  cost_pixel_nxn_func *sad_func = pixels_get_sad_func(width);

  // Temporary block arrays
  pixel _pred[LCU_WIDTH * LCU_WIDTH + 1 + SIMD_ALIGNMENT];
  pixel *pred = ALIGNED_POINTER(_pred, SIMD_ALIGNMENT);
  
  pixel _orig_block[LCU_WIDTH * LCU_WIDTH + 1 + SIMD_ALIGNMENT];
  pixel *orig_block = ALIGNED_POINTER(_orig_block, SIMD_ALIGNMENT);
  
  pixel rec_filtered_temp[(LCU_WIDTH * 2 + 8) * (LCU_WIDTH * 2 + 8) + 1];

  pixel *recf = &rec_filtered_temp[recstride + 1];

  assert(width == 4 || width == 8 || width == 16 || width == 32);

  // Store original block for SAD computation
  pixels_blit(orig, orig_block, width, width, origstride, width);

  // Generate filtered reference pixels.
  {
    int16_t x, y;
    for (y = -1; y < recstride; y++) {
      recf[y*recstride - 1] = rec[y*recstride - 1];
    }
    for (x = 0; x < recstride; x++) {
      recf[x - recstride] = rec[x - recstride];
    }
    intra_filter(recf, recstride, width, 0);
  }
  
  int8_t modes_selected = 0;
  unsigned min_cost = UINT_MAX;
  unsigned max_cost = 0;
  
  // Initial offset decides how many modes are tried before moving on to the
  // recursive search.
  int offset;
  if (encoder_state->encoder_control->full_intra_search) {
    offset = 1;
  } else if (width == 4) {
    offset = 2;
  } else if (width == 8) {
    offset = 4;
  } else {
    offset = 8;
  }

  // Calculate SAD for evenly spaced modes to select the starting point for 
  // the recursive search.
  for (int mode = 2; mode <= 34; mode += offset) {
    intra_get_pred(encoder_state->encoder_control, rec, recf, recstride, pred, width, mode, 0);
    costs[modes_selected] = get_cost(encoder_state, pred, orig_block, satd_func, sad_func, width);
    modes[modes_selected] = mode;

    min_cost = MIN(min_cost, costs[modes_selected]);
    max_cost = MAX(max_cost, costs[modes_selected]);

    ++modes_selected;
  }
  
  // Skip recursive search if all modes have the same cost.
  if (min_cost != max_cost) {
    // Do a recursive search to find the best mode, always centering on the
    // current best mode.
    while (offset > 1) {
      offset >>= 1;
      sort_modes(modes, costs, modes_selected);

      int8_t mode = modes[0] - offset;
      if (mode >= 2) {
        intra_get_pred(encoder_state->encoder_control, rec, recf, recstride, pred, width, mode, 0);
        costs[modes_selected] = get_cost(encoder_state, pred, orig_block, satd_func, sad_func, width);
        modes[modes_selected] = mode;
        ++modes_selected;
      }

      mode = modes[0] + offset;
      if (mode <= 34) {
        intra_get_pred(encoder_state->encoder_control, rec, recf, recstride, pred, width, mode, 0);
        costs[modes_selected] = get_cost(encoder_state, pred, orig_block, satd_func, sad_func, width);
        modes[modes_selected] = mode;
        ++modes_selected;
      }
    }
  }

  int8_t add_modes[5] = {intra_preds[0], intra_preds[1], intra_preds[2], 0, 1};

  // Add DC, planar and missing predicted modes.
  for (int8_t pred_i = 0; pred_i < 5; ++pred_i) {
    bool has_mode = false;
    int8_t mode = add_modes[pred_i];

    for (int mode_i = 0; mode_i < modes_selected; ++mode_i) {
      if (modes[mode_i] == add_modes[pred_i]) {
        has_mode = true;
        break;
      }
    }

    if (!has_mode) {
      intra_get_pred(encoder_state->encoder_control, rec, recf, recstride, pred, width, mode, 0);
      costs[modes_selected] = get_cost(encoder_state, pred, orig_block, satd_func, sad_func, width);
      modes[modes_selected] = mode;
      ++modes_selected;
    }
  }

  // Add prediction mode coding cost as the last thing. We don't want this
  // affecting the halving search.
  int lambda_cost = (int)(encoder_state->global->cur_lambda_cost_sqrt + 0.5);
  for (int mode_i = 0; mode_i < modes_selected; ++mode_i) {
    costs[mode_i] += lambda_cost * luma_mode_bits(encoder_state, modes[mode_i], intra_preds);
  }

  sort_modes(modes, costs, modes_selected);
  return modes_selected;
}


static void search_intra_rdo(encoder_state * const encoder_state, 
                             int x_px, int y_px, int depth,
                             pixel *orig, int32_t origstride,
                             pixel *rec, int16_t recstride,
                             int8_t *intra_preds,
                             int modes_to_check,
                             int8_t modes[35], double costs[35],
                             lcu_t *lcu)
{
  const int tr_depth = CLIP(1, MAX_PU_DEPTH, depth + encoder_state->encoder_control->tr_depth_intra);
  const int width = LCU_WIDTH >> depth;

  pixel pred[LCU_WIDTH * LCU_WIDTH + 1];
  pixel orig_block[LCU_WIDTH * LCU_WIDTH + 1];
  int rdo_mode;
  int pred_mode;

  pixel rec_filtered_temp[(LCU_WIDTH * 2 + 8) * (LCU_WIDTH * 2 + 8) + 1];
  pixel *recf = &rec_filtered_temp[recstride + 1];

  // Generate filtered reference pixels.
  {
    int x, y;
    for (y = -1; y < recstride; y++) {
      recf[y*recstride - 1] = rec[y*recstride - 1];
    }
    for (x = 0; x < recstride; x++) {
      recf[x - recstride] = rec[x - recstride];
    }
    intra_filter(recf, recstride, width, 0);
  }

  pixels_blit(orig, orig_block, width, width, origstride, width);

  // Check that the predicted modes are in the RDO mode list
  for(pred_mode = 0; pred_mode < 3; pred_mode++) {
    int mode_found = 0;
    for(rdo_mode = 0; rdo_mode < modes_to_check; rdo_mode ++) {
      if(intra_preds[pred_mode] == modes[rdo_mode]) {
        mode_found = 1;
        break;
      }
    }
    // Add this prediction mode to RDO checking
    if(!mode_found) {
      modes[modes_to_check] = intra_preds[pred_mode];
      modes_to_check++;
    }
  }

  for(rdo_mode = 0; rdo_mode < modes_to_check; rdo_mode ++) {
    int rdo_bitcost = luma_mode_bits(encoder_state, modes[rdo_mode], intra_preds);
    costs[rdo_mode] = rdo_bitcost * (int)(encoder_state->global->cur_lambda_cost + 0.5);

    if (0 && tr_depth == depth) {
      // The reconstruction is calculated again here, it could be saved from before..
      intra_get_pred(encoder_state->encoder_control, rec, recf, recstride, pred, width, modes[rdo_mode], 0);
      costs[rdo_mode] += rdo_cost_intra(encoder_state, pred, orig_block, width, modes[rdo_mode], width == 4 ? 1 : 0);
    } else {
      // Perform transform split search and save mode RD cost for the best one.
      cu_info pred_cu;
      pred_cu.depth = depth;
      pred_cu.type = CU_INTRA;
      pred_cu.part_size = ((depth == MAX_PU_DEPTH) ? SIZE_NxN : SIZE_2Nx2N);
      pred_cu.intra[0].mode = modes[rdo_mode];
      pred_cu.intra[1].mode = modes[rdo_mode];
      pred_cu.intra[2].mode = modes[rdo_mode];
      pred_cu.intra[3].mode = modes[rdo_mode];
      pred_cu.intra[0].mode_chroma = modes[rdo_mode];
      memset(&pred_cu.cbf, 0, sizeof(pred_cu.cbf));

      // Reset transform split data in lcu.cu for this area.
      lcu_set_trdepth(lcu, x_px, y_px, depth, depth);

      double mode_cost = search_intra_trdepth(encoder_state, x_px, y_px, depth, tr_depth, modes[rdo_mode], MAX_INT, &pred_cu, lcu);
      costs[rdo_mode] += mode_cost;
    }
  }

  sort_modes(modes, costs, modes_to_check);

  if (tr_depth != depth) {
    cu_info pred_cu;
    pred_cu.depth = depth;
    pred_cu.type = CU_INTRA;
    pred_cu.part_size = ((depth == MAX_PU_DEPTH) ? SIZE_NxN : SIZE_2Nx2N);
    pred_cu.intra[0].mode = modes[0];
    pred_cu.intra[1].mode = modes[0];
    pred_cu.intra[2].mode = modes[0];
    pred_cu.intra[3].mode = modes[0];
    pred_cu.intra[0].mode_chroma = modes[0];
    memset(&pred_cu.cbf, 0, sizeof(pred_cu.cbf));
    search_intra_trdepth(encoder_state, x_px, y_px, depth, tr_depth, modes[0], MAX_INT, &pred_cu, lcu);
  }
}


/**
 * Update lcu to have best modes at this depth.
 * \return Cost of best mode.
 */
static double search_cu_intra(encoder_state * const encoder_state,
                           const int x_px, const int y_px,
                           const int depth, lcu_t *lcu)
{
  const videoframe * const frame = encoder_state->tile->frame;
  const vector2d lcu_px = { x_px & 0x3f, y_px & 0x3f };
  const vector2d lcu_cu = { lcu_px.x >> 3, lcu_px.y >> 3 };
  const int8_t cu_width = (LCU_WIDTH >> (depth));
  const int cu_index = LCU_CU_OFFSET + lcu_cu.x + lcu_cu.y * LCU_T_CU_WIDTH;

  cu_info *cur_cu = &lcu->cu[cu_index];

  pixel rec_buffer[(LCU_WIDTH * 2 + 1) * (LCU_WIDTH * 2 + 1)];
  pixel *cu_in_rec_buffer = &rec_buffer[cu_width * 2 + 8 + 1];

  int8_t candidate_modes[3];

  cu_info *left_cu = 0;
  cu_info *above_cu = 0;

  if ((x_px >> 3) > 0) {
    left_cu = &lcu->cu[cu_index - 1];
  }
  // Don't take the above CU across the LCU boundary.
  if ((y_px >> 3) > 0 && lcu_cu.y != 0) {
    above_cu = &lcu->cu[cu_index - LCU_T_CU_WIDTH];
  }

  // Get intra predictors
  intra_get_dir_luma_predictor(x_px, y_px, candidate_modes, cur_cu, left_cu, above_cu);

  if (depth > 0) {
  // Build reconstructed block to use in prediction with extrapolated borders
  intra_build_reference_border(encoder_state->encoder_control, x_px, y_px, cu_width * 2 + 8,
                               rec_buffer, cu_width * 2 + 8, 0,
                               frame->width,
                               frame->height,
                               lcu);
  }

  int8_t modes[35];
  double costs[35];

  // Find best intra mode for 2Nx2N.
  {
    pixel *ref_pixels = &lcu->ref.y[lcu_px.x + lcu_px.y * LCU_WIDTH];
    unsigned pu_index = PU_INDEX(x_px >> 2, y_px >> 2);

    int8_t number_of_modes;
    bool skip_rough_search = (depth == 0 || encoder_state->encoder_control->rdo >= 3);
    if (!skip_rough_search) {
      number_of_modes = search_intra_rough(encoder_state,
                                                ref_pixels, LCU_WIDTH,
                                                cu_in_rec_buffer, cu_width * 2 + 8,
                                                cu_width, candidate_modes,
                                                modes, costs);
    } else {
      number_of_modes = 35;
      for (int i = 0; i < number_of_modes; ++i) {
        modes[i] = i;
        costs[i] = MAX_INT;
      }
    }

    // Set transform depth to current depth, meaning no transform splits.
    lcu_set_trdepth(lcu, x_px, y_px, depth, depth);

    if (encoder_state->encoder_control->rdo >= 2) {
      int number_of_modes_to_search = (cu_width <= 8) ? 8 : 3;
      if (encoder_state->encoder_control->rdo == 3) {
        number_of_modes_to_search = 35;
      }
      int num_modes_to_check = MIN(number_of_modes, number_of_modes_to_search);
      search_intra_rdo(encoder_state, 
                       x_px, y_px, depth,
                       ref_pixels, LCU_WIDTH,
                       cu_in_rec_buffer, cu_width * 2 + 8,
                       candidate_modes,
                       num_modes_to_check,
                       modes, costs, lcu);
    }

    cur_cu->intra[pu_index].mode = modes[0];
  }

  return costs[0];
}



/**
 * Search every mode from 0 to MAX_PU_DEPTH and return cost of best mode.
 * - The recursion is started at depth 0 and goes in Z-order to MAX_PU_DEPTH.
 * - Data structure work_tree is maintained such that the neighbouring SCUs
 *   and pixels to the left and up of current CU are the final CUs decided
 *   via the search. This is done by copying the relevant data to all
 *   relevant levels whenever a decision is made whether to split or not.
 * - All the final data for the LCU gets eventually copied to depth 0, which
 *   will be the final output of the recursion.
 */
static double search_cu(encoder_state * const encoder_state, int x, int y, int depth, lcu_t work_tree[MAX_PU_DEPTH])
{
  const videoframe * const frame = encoder_state->tile->frame;
  int cu_width = LCU_WIDTH >> depth;
  double cost = MAX_INT;
  cu_info *cur_cu;

  const vector2d lcu_px = { x & 0x3f, y & 0x3f };
  const vector2d lcu_cu = { lcu_px.x >> 3, lcu_px.y >> 3 };
  lcu_t *const lcu = &work_tree[depth];

  int x_local = (x&0x3f), y_local = (y&0x3f);
#ifdef _DEBUG
  int debug_split = 0;
#endif
  PERFORMANCE_MEASURE_START(_DEBUG_PERF_SEARCH_CU);

  // Stop recursion if the CU is completely outside the frame.
  if (x >= frame->width || y >= frame->height) {
    // Return zero cost because this CU does not have to be coded.
    return 0;
  }

  cur_cu = &(&work_tree[depth])->cu[LCU_CU_OFFSET+(x_local>>3) + (y_local>>3)*LCU_T_CU_WIDTH];
  // Assign correct depth
  cur_cu->depth = depth > MAX_DEPTH ? MAX_DEPTH : depth;
  cur_cu->tr_depth = depth > 0 ? depth : 1;
  cur_cu->type = CU_NOTSET;
  cur_cu->part_size = depth > MAX_DEPTH ? SIZE_NxN : SIZE_2Nx2N;
  // If the CU is completely inside the frame at this depth, search for
  // prediction modes at this depth.
  if (x + cu_width <= frame->width &&
      y + cu_width <= frame->height)
  {

    if (encoder_state->global->slicetype != SLICE_I &&
        depth >= MIN_INTER_SEARCH_DEPTH &&
        depth <= MAX_INTER_SEARCH_DEPTH)
    {
      int mode_cost = search_cu_inter(encoder_state, x, y, depth, &work_tree[depth]);
      if (mode_cost < cost) {
        cost = mode_cost;
        cur_cu->type = CU_INTER;
      }
    }

    if (depth >= MIN_INTRA_SEARCH_DEPTH &&
        depth <= MAX_INTRA_SEARCH_DEPTH)
    {
      double mode_cost = search_cu_intra(encoder_state, x, y, depth, &work_tree[depth]);
      if (mode_cost < cost) {
        cost = mode_cost;
        cur_cu->type = CU_INTRA;
      }
    }

    // Reconstruct best mode because we need the reconstructed pixels for
    // mode search of adjacent CUs.
    if (cur_cu->type == CU_INTRA) {
      int8_t intra_mode = cur_cu->intra[PU_INDEX(x >> 2, y >> 2)].mode;
      lcu_set_intra_mode(&work_tree[depth], x, y, depth,
                         intra_mode,
                         intra_mode,
                         cur_cu->part_size);
      intra_recon_lcu_luma(encoder_state, x, y, depth, intra_mode, NULL, &work_tree[depth]);

      if (PU_INDEX(x >> 2, y >> 2) == 0) {
        int8_t intra_mode_chroma = intra_mode;

        // There is almost no benefit to doing the chroma mode search for
        // rd2. Possibly because the luma mode search already takes chroma
        // into account, so there is less of a chanse of luma mode being
        // really bad for chroma.
        if (encoder_state->encoder_control->rdo == 3) {
          const videoframe * const frame = encoder_state->tile->frame;

          double costs[5];
          int8_t modes[5] = { 0, 26, 10, 1, 34 };
          if (intra_mode != 0 && intra_mode != 26 && intra_mode != 10 && intra_mode != 1) {
            modes[4] = intra_mode;
          }

          // The number of modes to select for slower chroma search. Luma mode
          // is always one of the modes, so 2 means the final decision is made
          // between luma mode and one other mode that looks the best
          // according to search_intra_chroma_rough.
          const int8_t modes_in_depth[5] = { 1, 1, 1, 1, 2 };
          int num_modes = modes_in_depth[depth];

          if (encoder_state->encoder_control->rdo == 3) {
            num_modes = 5;
          }

          if (num_modes != 1 && num_modes != 5) {
            pixel rec_u[(LCU_WIDTH_C * 2 + 8) * (LCU_WIDTH_C * 2 + 8)];
            pixel rec_v[(LCU_WIDTH_C * 2 + 8) * (LCU_WIDTH_C * 2 + 8)];

            const int16_t width_c = MAX(LCU_WIDTH_C >> depth, TR_MIN_WIDTH);
            const int16_t rec_stride = width_c * 2 + 8;
            const int16_t out_stride = rec_stride;

            intra_build_reference_border(encoder_state->encoder_control,
                                         x, y, out_stride,
                                         rec_u, rec_stride, COLOR_U,
                                         frame->width / 2, frame->height / 2,
                                         lcu);
            intra_build_reference_border(encoder_state->encoder_control,
                                         x, y, out_stride,
                                         rec_v, rec_stride, COLOR_V,
                                         frame->width / 2, frame->height / 2,
                                         lcu);

            vector2d lcu_cpx = { lcu_px.x / 2, lcu_px.y / 2 };
            pixel *ref_u = &lcu->ref.u[lcu_cpx.x + lcu_cpx.y * LCU_WIDTH_C];
            pixel *ref_v = &lcu->ref.u[lcu_cpx.x + lcu_cpx.y * LCU_WIDTH_C];

            search_intra_chroma_rough(encoder_state, x, y, depth,
                                      ref_u, ref_v, LCU_WIDTH_C,
                                      &rec_u[rec_stride + 1], &rec_v[rec_stride + 1], rec_stride,
                                      intra_mode, modes, costs);
          }

          if (num_modes > 1) {
            intra_mode_chroma = search_intra_chroma(encoder_state, x, y, depth, intra_mode, modes, num_modes, &work_tree[depth]);
            lcu_set_intra_mode(&work_tree[depth], x, y, depth,
                               intra_mode, intra_mode_chroma,
                               cur_cu->part_size);
          }
        }

        intra_recon_lcu_chroma(encoder_state, x, y, depth, intra_mode_chroma, NULL, &work_tree[depth]);
      }
    } else if (cur_cu->type == CU_INTER) {
      // Reset transform depth because intra messes with them.
      // This will no longer be necessary if the transform depths are not shared.
      int tr_depth = depth > 0 ? depth : 1;
      lcu_set_trdepth(&work_tree[depth], x, y, depth, tr_depth);

      inter_recon_lcu(encoder_state, encoder_state->global->ref->images[cur_cu->inter.mv_ref], x, y, LCU_WIDTH>>depth, cur_cu->inter.mv, &work_tree[depth]);
      quantize_lcu_luma_residual(encoder_state, x, y, depth, NULL, &work_tree[depth]);
      quantize_lcu_chroma_residual(encoder_state, x, y, depth, NULL, &work_tree[depth]);

      int cbf = cbf_is_set(cur_cu->cbf.y, depth) || cbf_is_set(cur_cu->cbf.u, depth) || cbf_is_set(cur_cu->cbf.v, depth);

      if(cur_cu->merged && !cbf) {
        cur_cu->merged = 0;
        cur_cu->skipped = 1;
        // Selecting skip reduces bits needed to code the CU
        if (cur_cu->inter.bitcost > 1) {
          cur_cu->inter.bitcost -= 1;
        }
      }
      lcu_set_inter(&work_tree[depth], x, y, depth, cur_cu);
      lcu_set_coeff(&work_tree[depth], x, y, depth, cur_cu);
    }
  }
  if (cur_cu->type == CU_INTRA || cur_cu->type == CU_INTER) {
    cost = cu_rd_cost_luma(encoder_state, x_local, y_local, depth, cur_cu, &work_tree[depth]);
    cost += cu_rd_cost_chroma(encoder_state, x_local, y_local, depth, cur_cu, &work_tree[depth]);
    
    double mode_bits;
    // Bitcost
    if (cur_cu->type == CU_INTER) {
      mode_bits = cur_cu->inter.bitcost;
    } else {
      int8_t candidate_modes[3];
      {
        const cu_info *left_cu = ((x >> 3) ? &cur_cu[-1] : NULL);
        const cu_info *above_cu = ((lcu_cu.y) ? &cur_cu[-LCU_T_CU_WIDTH] : NULL);
        intra_get_dir_luma_predictor(x, y, candidate_modes, cur_cu, left_cu, above_cu);
      }

      mode_bits = luma_mode_bits(encoder_state, cur_cu->intra[PU_INDEX(x >> 2, y >> 2)].mode, candidate_modes);
      if (PU_INDEX(x >> 2, y >> 2) == 0) {
        mode_bits += chroma_mode_bits(encoder_state, cur_cu->intra[0].mode_chroma, cur_cu->intra[PU_INDEX(x >> 2, y >> 2)].mode);
      }
    }
    cost += mode_bits * encoder_state->global->cur_lambda_cost;
  }
  
  // Recursively split all the way to max search depth.
  if (depth < MAX_INTRA_SEARCH_DEPTH || (depth < MAX_INTER_SEARCH_DEPTH && encoder_state->global->slicetype != SLICE_I)) {
    int half_cu = cu_width / 2;
    // Using Cost = lambda * 9 to compensate on the price of the split
    double split_cost = encoder_state->global->cur_lambda_cost * CU_COST;
    int cbf = cbf_is_set(cur_cu->cbf.y, depth) || cbf_is_set(cur_cu->cbf.u, depth) || cbf_is_set(cur_cu->cbf.v, depth);
        
    if (depth < MAX_DEPTH) {
      vector2d lcu_cu = { x_local / 8, y_local / 8 };
      cu_info *cu_array = &(&work_tree[depth])->cu[LCU_CU_OFFSET];
      bool condA = x >= 8 && cu_array[(lcu_cu.x - 1) * lcu_cu.y * LCU_T_CU_WIDTH].depth > depth;
      bool condL = y >= 8 && cu_array[lcu_cu.x * (lcu_cu.y - 1) * LCU_T_CU_WIDTH].depth > depth;
      uint8_t split_model = condA + condL;

      const cabac_ctx *ctx = &(encoder_state->cabac.ctx.split_flag_model[split_model]);
      cost += CTX_ENTROPY_FBITS(ctx, 0);
      split_cost += CTX_ENTROPY_FBITS(ctx, 1);
    }

    if (cur_cu->type == CU_INTRA && depth == MAX_DEPTH) {
      const cabac_ctx *ctx = &(encoder_state->cabac.ctx.part_size_model[0]);
      cost += CTX_ENTROPY_FBITS(ctx, 1);  // 2Nx2N
      split_cost += CTX_ENTROPY_FBITS(ctx, 0);  // NxN
    }

    // If skip mode was selected for the block, skip further search.
    // Skip mode means there's no coefficients in the block, so splitting
    // might not give any better results but takes more time to do.
    if (cur_cu->type == CU_NOTSET || cbf || FULL_CU_SPLIT_SEARCH) {
      split_cost += search_cu(encoder_state, x,           y,           depth + 1, work_tree);
      split_cost += search_cu(encoder_state, x + half_cu, y,           depth + 1, work_tree);
      split_cost += search_cu(encoder_state, x,           y + half_cu, depth + 1, work_tree);
      split_cost += search_cu(encoder_state, x + half_cu, y + half_cu, depth + 1, work_tree);
    } else {
      split_cost = INT_MAX;
    }
    if (split_cost < cost) {
      // Copy split modes to this depth.
      cost = split_cost;
      work_tree_copy_up(x, y, depth, work_tree);
#if _DEBUG
      debug_split = 1;
#endif
    } else {
      // Copy this CU's mode all the way down for use in adjacent CUs mode
      // search.
      work_tree_copy_down(x, y, depth, work_tree);
    }
  }
  
  PERFORMANCE_MEASURE_END(_DEBUG_PERF_SEARCH_CU, encoder_state->encoder_control->threadqueue, "type=search_cu,frame=%d,tile=%d,slice=%d,px_x=%d-%d,px_y=%d-%d,depth=%d,split=%d,cur_cu_is_intra=%d", encoder_state->global->frame, encoder_state->tile->id, encoder_state->slice->id, 
                          (encoder_state->tile->lcu_offset_x * LCU_WIDTH) + x,
                          (encoder_state->tile->lcu_offset_x * LCU_WIDTH) + x + (LCU_WIDTH >> depth), 
                          (encoder_state->tile->lcu_offset_y * LCU_WIDTH) + y,
                          (encoder_state->tile->lcu_offset_y * LCU_WIDTH) + y + (LCU_WIDTH >> depth), 
                          depth, debug_split, (cur_cu->type==CU_INTRA)?1:0);

  return cost;
}


/**
 * Initialize lcu_t for search.
 * - Copy reference CUs.
 * - Copy reference pixels from neighbouring LCUs.
 * - Copy reference pixels from this LCU.
 */
static void init_lcu_t(const encoder_state * const encoder_state, const int x, const int y, lcu_t *lcu, const yuv_t *hor_buf, const yuv_t *ver_buf)
{
  const videoframe * const frame = encoder_state->tile->frame;
  
  // Copy reference cu_info structs from neighbouring LCUs.
  {
    const int x_cu = x >> MAX_DEPTH;
    const int y_cu = y >> MAX_DEPTH;

    // Use top-left sub-cu of LCU as pointer to lcu->cu array to make things
    // simpler.
    cu_info *lcu_cu = &lcu->cu[LCU_CU_OFFSET];

    // Copy top CU row.
    if (y_cu > 0) {
      int i;
      for (i = 0; i < LCU_CU_WIDTH; ++i) {
        const cu_info *from_cu = videoframe_get_cu_const(frame, x_cu + i, y_cu - 1);
        cu_info *to_cu = &lcu_cu[i - LCU_T_CU_WIDTH];
        memcpy(to_cu, from_cu, sizeof(*to_cu));
      }
    }
    // Copy left CU column.
    if (x_cu > 0) {
      int i;
      for (i = 0; i < LCU_CU_WIDTH; ++i) {
        const cu_info *from_cu = videoframe_get_cu_const(frame, x_cu - 1, y_cu + i);
        cu_info *to_cu = &lcu_cu[-1 + i * LCU_T_CU_WIDTH];
        memcpy(to_cu, from_cu, sizeof(*to_cu));
      }
    }
    // Copy top-left CU.
    if (x_cu > 0 && y_cu > 0) {
      const cu_info *from_cu = videoframe_get_cu_const(frame, x_cu - 1, y_cu - 1);
      cu_info *to_cu = &lcu_cu[-1 - LCU_T_CU_WIDTH];
      memcpy(to_cu, from_cu, sizeof(*to_cu));
    }

    // Copy top-right CU.
    if (y_cu > 0 && x + LCU_WIDTH < frame->width) {
      const cu_info *from_cu = videoframe_get_cu_const(frame, x_cu + LCU_CU_WIDTH, y_cu - 1);
      cu_info *to_cu = &lcu->cu[LCU_T_CU_WIDTH*LCU_T_CU_WIDTH];
      memcpy(to_cu, from_cu, sizeof(*to_cu));
    }
  }

  // Copy reference pixels.
  {
    const int pic_width = frame->width;
    // Copy top reference pixels.
    if (y > 0) {
      // hor_buf is of size pic_width so there might not be LCU_REF_PX_WIDTH
      // number of allocated pixels left.
      int x_max = MIN(LCU_REF_PX_WIDTH, pic_width - x);
      int x_min_in_lcu = (x>0) ? 0 : 1;
      memcpy(&lcu->top_ref.y[x_min_in_lcu], &hor_buf->y[OFFSET_HOR_BUF(x, y, frame, x_min_in_lcu-1)], x_max + (1-x_min_in_lcu));
      memcpy(&lcu->top_ref.u[x_min_in_lcu], &hor_buf->u[OFFSET_HOR_BUF_C(x, y, frame, x_min_in_lcu-1)], x_max / 2 + (1-x_min_in_lcu));
      memcpy(&lcu->top_ref.v[x_min_in_lcu], &hor_buf->v[OFFSET_HOR_BUF_C(x, y, frame, x_min_in_lcu-1)], x_max / 2 + (1-x_min_in_lcu));
    }
    // Copy left reference pixels.
    if (x > 0) {
      int y_min_in_lcu = (y>0) ? 0 : 1;
      memcpy(&lcu->left_ref.y[y_min_in_lcu], &ver_buf->y[OFFSET_VER_BUF(x, y, frame, y_min_in_lcu-1)], LCU_WIDTH + (1-y_min_in_lcu));
      memcpy(&lcu->left_ref.u[y_min_in_lcu], &ver_buf->u[OFFSET_VER_BUF_C(x, y, frame, y_min_in_lcu-1)], LCU_WIDTH / 2 + (1-y_min_in_lcu));
      memcpy(&lcu->left_ref.v[y_min_in_lcu], &ver_buf->v[OFFSET_VER_BUF_C(x, y, frame, y_min_in_lcu-1)], LCU_WIDTH / 2 + (1-y_min_in_lcu));
    }
  }

  // Copy LCU pixels.
  {
    const videoframe * const frame = encoder_state->tile->frame;
    int x_max = MIN(x + LCU_WIDTH, frame->width) - x;
    int y_max = MIN(y + LCU_WIDTH, frame->height) - y;

    int x_c = x / 2;
    int y_c = y / 2;
    int x_max_c = x_max / 2;
    int y_max_c = y_max / 2;

    pixels_blit(&frame->source->y[x + y * frame->source->stride], lcu->ref.y,
                        x_max, y_max, frame->source->stride, LCU_WIDTH);
    pixels_blit(&frame->source->u[x_c + y_c * frame->source->stride/2], lcu->ref.u,
                        x_max_c, y_max_c, frame->source->stride/2, LCU_WIDTH / 2);
    pixels_blit(&frame->source->v[x_c + y_c * frame->source->stride/2], lcu->ref.v,
                        x_max_c, y_max_c, frame->source->stride/2, LCU_WIDTH / 2);
  }
}


/**
 * Copy CU and pixel data to it's place in picture datastructure.
 */
static void copy_lcu_to_cu_data(const encoder_state * const encoder_state, int x_px, int y_px, const lcu_t *lcu)
{
  // Copy non-reference CUs to picture.
  {
    const int x_cu = x_px >> MAX_DEPTH;
    const int y_cu = y_px >> MAX_DEPTH;
    videoframe * const frame = encoder_state->tile->frame;

    // Use top-left sub-cu of LCU as pointer to lcu->cu array to make things
    // simpler.
    const cu_info *const lcu_cu = &lcu->cu[LCU_CU_OFFSET];

    int x, y;
    for (y = 0; y < LCU_CU_WIDTH; ++y) {
      for (x = 0; x < LCU_CU_WIDTH; ++x) {
        const cu_info *from_cu = &lcu_cu[x + y * LCU_T_CU_WIDTH];
        cu_info *to_cu = videoframe_get_cu(frame, x_cu + x, y_cu + y);
        memcpy(to_cu, from_cu, sizeof(*to_cu));
      }
    }
  }

  // Copy pixels to picture.
  {
    videoframe * const pic = encoder_state->tile->frame;
    const int pic_width = pic->width;
    const int x_max = MIN(x_px + LCU_WIDTH, pic_width) - x_px;
    const int y_max = MIN(y_px + LCU_WIDTH, pic->height) - y_px;
    const int luma_index = x_px + y_px * pic_width;
    const int chroma_index = (x_px / 2) + (y_px / 2) * (pic_width / 2);

    pixels_blit(lcu->rec.y, &pic->rec->y[x_px + y_px * pic->rec->stride],
                        x_max, y_max, LCU_WIDTH, pic->rec->stride);
    coefficients_blit(lcu->coeff.y, &pic->coeff_y[luma_index],
                        x_max, y_max, LCU_WIDTH, pic_width);

    pixels_blit(lcu->rec.u, &pic->rec->u[(x_px / 2) + (y_px / 2) * (pic->rec->stride / 2)],
                        x_max / 2, y_max / 2, LCU_WIDTH / 2, pic->rec->stride / 2);
    pixels_blit(lcu->rec.v, &pic->rec->v[(x_px / 2) + (y_px / 2) * (pic->rec->stride / 2)],
                        x_max / 2, y_max / 2, LCU_WIDTH / 2, pic->rec->stride / 2);
    coefficients_blit(lcu->coeff.u, &pic->coeff_u[chroma_index],
                        x_max / 2, y_max / 2, LCU_WIDTH / 2, pic_width / 2);
    coefficients_blit(lcu->coeff.v, &pic->coeff_v[chroma_index],
                        x_max / 2, y_max / 2, LCU_WIDTH / 2, pic_width / 2);
  }
}


/**
 * Search LCU for modes.
 * - Best mode gets copied to current picture.
 */
void search_lcu(encoder_state * const encoder_state, const int x, const int y, const yuv_t * const hor_buf, const yuv_t * const ver_buf)
{
  lcu_t work_tree[MAX_PU_DEPTH + 1];
  int depth;
  // Initialize work tree.
  for (depth = 0; depth <= MAX_PU_DEPTH; ++depth) {
    memset(&work_tree[depth], 0, sizeof(work_tree[depth]));
    init_lcu_t(encoder_state, x, y, &work_tree[depth], hor_buf, ver_buf);
  }

  // Start search from depth 0.
  search_cu(encoder_state, x, y, 0, work_tree);

  copy_lcu_to_cu_data(encoder_state, x, y, &work_tree[0]);
}<|MERGE_RESOLUTION|>--- conflicted
+++ resolved
@@ -247,9 +247,8 @@
       cost = image_calc_sad(pic, ref, orig->x, orig->y,
                              (encoder_state->tile->lcu_offset_x * LCU_WIDTH) + orig->x + mv.x + pattern->x, 
                              (encoder_state->tile->lcu_offset_y * LCU_WIDTH) + orig->y + mv.y + pattern->y,
-<<<<<<< HEAD
                              block_width, block_width, max_lcu_below);
-      cost += calc_mvd_cost(encoder_state, mv.x + pattern->x, mv.y + pattern->y, mv_cand,merge_cand,num_cand,ref_idx, &bitcost);
+      cost += calc_mvd_cost(encoder_state, mv.x + pattern->x, mv.y + pattern->y, 2, mv_cand,merge_cand,num_cand,ref_idx, &bitcost);
 
       PERFORMANCE_MEASURE_END(_DEBUG_PERF_SEARCH_PIXELS, encoder_state->encoder_control->threadqueue, "type=sad,step=large_hexbs,frame=%d,tile=%d,ref=%d,px_x=%d-%d,px_y=%d-%d,ref_px_x=%d-%d,ref_px_y=%d-%d", encoder_state->global->frame, encoder_state->tile->id, ref->poc - encoder_state->global->poc, orig->x, orig->x + block_width, orig->y, orig->y + block_width, 
                               (encoder_state->tile->lcu_offset_x * LCU_WIDTH) + orig->x + mv.x + pattern->x, 
@@ -257,10 +256,6 @@
                               (encoder_state->tile->lcu_offset_y * LCU_WIDTH) + orig->y + mv.y + pattern->y, 
                               (encoder_state->tile->lcu_offset_y * LCU_WIDTH) + orig->y + mv.y + pattern->y + block_width);
     }
-=======
-                             block_width, block_width);
-    cost += calc_mvd_cost(encoder_state, mv.x + pattern->x, mv.y + pattern->y, 2, mv_cand,merge_cand,num_cand,ref_idx, &bitcost);
->>>>>>> 4d879945
 
     if (cost < best_cost) {
       best_cost    = cost;
@@ -277,19 +272,14 @@
       cost = image_calc_sad(pic, ref, orig->x, orig->y,
                              (encoder_state->tile->lcu_offset_x * LCU_WIDTH) + orig->x, 
                              (encoder_state->tile->lcu_offset_y * LCU_WIDTH) + orig->y,
-<<<<<<< HEAD
                              block_width, block_width, max_lcu_below);
-      cost += calc_mvd_cost(encoder_state, 0, 0, mv_cand,merge_cand,num_cand,ref_idx, &bitcost);
+      cost += calc_mvd_cost(encoder_state, 0, 0, 2, mv_cand,merge_cand,num_cand,ref_idx, &bitcost);
       PERFORMANCE_MEASURE_END(_DEBUG_PERF_SEARCH_PIXELS, encoder_state->encoder_control->threadqueue, "type=sad,step=00vector,frame=%d,tile=%d,ref=%d,px_x=%d-%d,px_y=%d-%d,ref_px_x=%d-%d,ref_px_y=%d-%d", encoder_state->global->frame, encoder_state->tile->id, ref->poc - encoder_state->global->poc, orig->x, orig->x + block_width, orig->y, orig->y + block_width, 
                               (encoder_state->tile->lcu_offset_x * LCU_WIDTH) + orig->x, 
                               (encoder_state->tile->lcu_offset_x * LCU_WIDTH) + orig->x + block_width, 
                               (encoder_state->tile->lcu_offset_y * LCU_WIDTH) + orig->y, 
                               (encoder_state->tile->lcu_offset_y * LCU_WIDTH) + orig->y + block_width);
     }
-=======
-                             block_width, block_width);
-    cost += calc_mvd_cost(encoder_state, 0, 0, 2,mv_cand,merge_cand,num_cand,ref_idx, &bitcost);
->>>>>>> 4d879945
 
     // If the 0,0 is better, redo the hexagon around that point.
     if (cost < best_cost) {
@@ -307,19 +297,14 @@
           cost = image_calc_sad(pic, ref, orig->x, orig->y,
                                  (encoder_state->tile->lcu_offset_x * LCU_WIDTH) + orig->x + pattern->x,
                                  (encoder_state->tile->lcu_offset_y * LCU_WIDTH) + orig->y + pattern->y,
-<<<<<<< HEAD
                                  block_width, block_width, max_lcu_below);
-          cost += calc_mvd_cost(encoder_state, pattern->x, pattern->y, mv_cand,merge_cand,num_cand,ref_idx, &bitcost);
+          cost += calc_mvd_cost(encoder_state, pattern->x, pattern->y, 2, mv_cand,merge_cand,num_cand,ref_idx, &bitcost);
           PERFORMANCE_MEASURE_END(_DEBUG_PERF_SEARCH_PIXELS, encoder_state->encoder_control->threadqueue, "type=sad,step=large_hexbs_around00,frame=%d,tile=%d,ref=%d,px_x=%d-%d,px_y=%d-%d,ref_px_x=%d-%d,ref_px_y=%d-%d", encoder_state->global->frame, encoder_state->tile->id, ref->poc - encoder_state->global->poc, orig->x, orig->x + block_width, orig->y, orig->y + block_width, 
                         (encoder_state->tile->lcu_offset_x * LCU_WIDTH) + orig->x + pattern->x, 
                         (encoder_state->tile->lcu_offset_x * LCU_WIDTH) + orig->x + pattern->x + block_width, 
                         (encoder_state->tile->lcu_offset_y * LCU_WIDTH) + orig->y + pattern->y, 
                         (encoder_state->tile->lcu_offset_y * LCU_WIDTH) + orig->y + pattern->y + block_width);
         }
-=======
-                                 block_width, block_width);
-        cost += calc_mvd_cost(encoder_state, pattern->x, pattern->y, 2,mv_cand,merge_cand,num_cand,ref_idx, &bitcost);
->>>>>>> 4d879945
 
         if (cost < best_cost) {
           best_cost    = cost;
@@ -356,19 +341,14 @@
         cost = image_calc_sad(pic, ref, orig->x, orig->y,
                                (encoder_state->tile->lcu_offset_x * LCU_WIDTH) + orig->x + mv.x + offset->x,
                                (encoder_state->tile->lcu_offset_y * LCU_WIDTH) + orig->y + mv.y + offset->y,
-<<<<<<< HEAD
                                block_width, block_width, max_lcu_below);
-        cost += calc_mvd_cost(encoder_state, mv.x + offset->x, mv.y + offset->y, mv_cand,merge_cand,num_cand,ref_idx, &bitcost);
+        cost += calc_mvd_cost(encoder_state, mv.x + offset->x, mv.y + offset->y, 2, mv_cand,merge_cand,num_cand,ref_idx, &bitcost);
         PERFORMANCE_MEASURE_END(_DEBUG_PERF_SEARCH_PIXELS, encoder_state->encoder_control->threadqueue, "type=sad,step=large_hexbs_iterative,frame=%d,tile=%d,ref=%d,px_x=%d-%d,px_y=%d-%d,ref_px_x=%d-%d,ref_px_y=%d-%d", encoder_state->global->frame, encoder_state->tile->id, ref->poc - encoder_state->global->poc, orig->x, orig->x + block_width, orig->y, orig->y + block_width, 
               (encoder_state->tile->lcu_offset_x * LCU_WIDTH) + orig->x + mv.x + offset->x, 
               (encoder_state->tile->lcu_offset_x * LCU_WIDTH) + orig->x + mv.x + offset->x + block_width, 
               (encoder_state->tile->lcu_offset_y * LCU_WIDTH) + orig->y + mv.y + offset->y, 
               (encoder_state->tile->lcu_offset_y * LCU_WIDTH) + orig->y + mv.y + offset->y + block_width);
       }
-=======
-                               block_width, block_width);
-      cost += calc_mvd_cost(encoder_state, mv.x + offset->x, mv.y + offset->y, 2,mv_cand,merge_cand,num_cand,ref_idx, &bitcost);
->>>>>>> 4d879945
 
       if (cost < best_cost) {
         best_cost    = cost;
@@ -393,19 +373,14 @@
       cost = image_calc_sad(pic, ref, orig->x, orig->y,
                              (encoder_state->tile->lcu_offset_x * LCU_WIDTH) + orig->x + mv.x + offset->x,
                              (encoder_state->tile->lcu_offset_y * LCU_WIDTH) + orig->y + mv.y + offset->y,
-<<<<<<< HEAD
                              block_width, block_width, max_lcu_below);
-      cost += calc_mvd_cost(encoder_state, mv.x + offset->x, mv.y + offset->y, mv_cand,merge_cand,num_cand,ref_idx, &bitcost);
+      cost += calc_mvd_cost(encoder_state, mv.x + offset->x, mv.y + offset->y, 2, mv_cand,merge_cand,num_cand,ref_idx, &bitcost);
       PERFORMANCE_MEASURE_END(_DEBUG_PERF_SEARCH_PIXELS, encoder_state->encoder_control->threadqueue, "type=sad,step=small_hexbs,frame=%d,tile=%d,ref=%d,px_x=%d-%d,px_y=%d-%d,ref_px_x=%d-%d,ref_px_y=%d-%d", encoder_state->global->frame, encoder_state->tile->id, ref->poc - encoder_state->global->poc, orig->x, orig->x + block_width, orig->y, orig->y + block_width, 
             (encoder_state->tile->lcu_offset_x * LCU_WIDTH) + orig->x + mv.x + offset->x, 
             (encoder_state->tile->lcu_offset_x * LCU_WIDTH) + orig->x + mv.x + offset->x + block_width, 
             (encoder_state->tile->lcu_offset_y * LCU_WIDTH) + orig->y + mv.y + offset->y, 
             (encoder_state->tile->lcu_offset_y * LCU_WIDTH) + orig->y + mv.y + offset->y + block_width);
     }
-=======
-                             block_width, block_width);
-    cost += calc_mvd_cost(encoder_state, mv.x + offset->x, mv.y + offset->y, 2,mv_cand,merge_cand,num_cand,ref_idx, &bitcost);
->>>>>>> 4d879945
 
     if (cost > 0 && cost < best_cost) {
       best_cost    = cost;
@@ -496,7 +471,7 @@
  */
 static unsigned search_frac( const encoder_state * const encoder_state,
         unsigned depth,
-        const picture *pic, const picture *ref,
+        const image *pic, const image *ref,
         const vector2d *orig, vector2d *mv_in_out,
         int16_t mv_cand[2][2], int16_t merge_cand[MRG_MAX_NUM_CANDS][3],
         int16_t num_cand, int32_t ref_idx, uint32_t *bitcost_out) {
@@ -511,7 +486,7 @@
 
   unsigned cost = 0;
 
-  cost_16bit_nxn_func satd = get_satd_16bit_nxn_func(block_width);
+  cost_pixel_nxn_func *satd = pixels_get_satd_func(block_width);
 
   vector2d halfpel_offset;
 
@@ -531,7 +506,7 @@
   extend_borders(orig->x, orig->y, mv.x-1, mv.y-1,
                 encoder_state->tile->lcu_offset_x * LCU_WIDTH,
                 encoder_state->tile->lcu_offset_y * LCU_WIDTH,
-                ref->y_data, ref->width, ref->height, FILTER_SIZE, block_width+1, block_width+1, src);
+                ref->y, ref->width, ref->height, FILTER_SIZE, block_width+1, block_width+1, src);
 
   filter_inter_quarterpel_luma(encoder_state->encoder_control, src_off, src_stride, block_width+1,
       block_width+1, dst, dst_stride, 1, 1);
@@ -554,7 +529,7 @@
       for(x = 0; x < block_width; ++x) {
         int dst_x = x*4+pattern->x*2;
         tmp_filtered[y*block_width+x] = (uint8_t)dst_off[dst_y*dst_stride+dst_x];
-        tmp_pic[y*block_width+x] = (uint8_t)pic->y_data[orig->x+x + (orig->y+y)*pic->width];
+        tmp_pic[y*block_width+x] = (uint8_t)pic->y[orig->x+x + (orig->y+y)*pic->width];
       }
     }
 
@@ -594,7 +569,7 @@
       for(x = 0; x < block_width; ++x) {
         int dst_x = x*4+halfpel_offset.x+pattern->x;
         tmp_filtered[y*block_width+x] = (uint8_t)dst_off[dst_y*dst_stride+dst_x];
-        tmp_pic[y*block_width+x] = (uint8_t)pic->y_data[orig->x+x + (orig->y+y)*pic->width];
+        tmp_pic[y*block_width+x] = (uint8_t)pic->y[orig->x+x + (orig->y+y)*pic->width];
       }
     }
 
@@ -678,7 +653,7 @@
     temp_cost += hexagon_search(encoder_state, depth, frame->source, ref_image, &orig, &mv, mv_cand, merge_cand, num_cand, ref_idx, &temp_bitcost);
 #endif
 
-    temp_cost = search_frac(encoder_state, depth, cur_pic, ref_pic, &orig, &mv, mv_cand, merge_cand, num_cand, ref_idx, &temp_bitcost);
+    temp_cost = search_frac(encoder_state, depth, frame->source, ref_image, &orig, &mv, mv_cand, merge_cand, num_cand, ref_idx, &temp_bitcost);
 
     merged = 0;
     // Check every candidate to find a match
