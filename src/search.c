/*****************************************************************************
 * This file is part of Kvazaar HEVC encoder.
 *
 * Copyright (C) 2013-2014 Tampere University of Technology and others (see
 * COPYING file).
 *
 * Kvazaar is free software: you can redistribute it and/or modify
 * it under the terms of the GNU General Public License version 2 as published
 * by the Free Software Foundation.
 *
 * Kvazaar is distributed in the hope that it will be useful,
 * but WITHOUT ANY WARRANTY; without even the implied warranty of
 * MERCHANTABILITY or FITNESS FOR A PARTICULAR PURPOSE.  See the
 * GNU General Public License for more details.
 *
 * You should have received a copy of the GNU General Public License
 * along with Kvazaar.  If not, see <http://www.gnu.org/licenses/>.
 ****************************************************************************/

/*
 * \file
 */

#include "search.h"

#include <stdio.h>
#include <stdlib.h>
#include <string.h>
#include <assert.h>

#include "config.h"
#include "bitstream.h"
#include "picture.h"
#include "intra.h"
#include "inter.h"
#include "filter.h"
#include "rdo.h"

// Temporarily for debugging.
#define SEARCH_MV_FULL_RADIUS 0

#define IN_FRAME(x, y, width, height, block_width, block_height) \
  ((x) >= 0 && (y) >= 0 \
  && (x) + (block_width) <= (width) \
  && (y) + (block_height) <= (height))

/**
 * This is used in the hexagon_search to select 3 points to search.
 *
 * The start of the hexagonal pattern has been repeated at the end so that
 * the indices between 1-6 can be used as the start of a 3-point list of new
 * points to search.
 *
 *   6 o-o 1 / 7
 *    /   \
 * 5 o  0  o 2 / 8
 *    \   /
 *   4 o-o 3
 */
const vector2d large_hexbs[10] = {
  { 0, 0 },
  { 1, -2 }, { 2, 0 }, { 1, 2 }, { -1, 2 }, { -2, 0 }, { -1, -2 },
  { 1, -2 }, { 2, 0 }
};

/**
 * This is used as the last step of the hexagon search.
 */
const vector2d small_hexbs[5] = {
  { 0, 0 },
  { -1, -1 }, { -1, 0 }, { 1, 0 }, { 1, 1 }
};


static uint32_t get_ep_ex_golomb_bitcost(uint32_t symbol, uint32_t count)
{
  int32_t num_bins = 0;
  while (symbol >= (uint32_t)(1 << count)) {
    ++num_bins;
    symbol -= 1 << count;
    ++count;
  }
  num_bins ++;

  return num_bins;
}

static uint32_t get_mvd_coding_cost(vector2d *mvd)
{
  uint32_t bitcost = 0;
  const int32_t mvd_hor = mvd->x;
  const int32_t mvd_ver = mvd->y;
  const int8_t hor_abs_gr0 = mvd_hor != 0;
  const int8_t ver_abs_gr0 = mvd_ver != 0;
  const uint32_t mvd_hor_abs = abs(mvd_hor);
  const uint32_t mvd_ver_abs = abs(mvd_ver);

  // Greater than 0 for x/y
  bitcost += 2;

  if (hor_abs_gr0) {
    if (mvd_hor_abs > 1) {
      bitcost += get_ep_ex_golomb_bitcost(mvd_hor_abs-2, 1) - 2; // TODO: tune the costs
    }
    // Greater than 1 + sign
    bitcost += 2;
  }

  if (ver_abs_gr0) {
    if (mvd_ver_abs > 1) {
      bitcost += get_ep_ex_golomb_bitcost(mvd_ver_abs-2, 1) - 2; // TODO: tune the costs
    }
    // Greater than 1 + sign
    bitcost += 2;
  }

  return bitcost;
}

static int calc_mvd_cost(int x, int y,
                         int16_t mv_cand[2][2], int16_t merge_cand[MRG_MAX_NUM_CANDS][3],
                         int16_t num_cand,int32_t ref_idx, uint32_t *bitcost)
{
  uint32_t temp_bitcost = 0;
  uint32_t merge_idx;
  int cand1_cost,cand2_cost;
  vector2d mvd_temp1, mvd_temp2;
  int8_t merged      = 0;
  int8_t cur_mv_cand = 0;

  x <<= 2;
  y <<= 2;

  // Check every candidate to find a match
  for(merge_idx = 0; merge_idx < (uint32_t)num_cand; merge_idx++) {
    if (merge_cand[merge_idx][0] == x &&
        merge_cand[merge_idx][1] == y &&
        merge_cand[merge_idx][2] == ref_idx) {
      temp_bitcost += merge_idx;
      merged = 1;
      break;
    }
  }

  // Check mvd cost only if mv is not merged
  if(!merged) {
    mvd_temp1.x = x - mv_cand[0][0];
    mvd_temp1.y = y - mv_cand[0][1];
    cand1_cost = get_mvd_coding_cost(&mvd_temp1);

    mvd_temp2.x = x - mv_cand[1][0];
    mvd_temp2.y = y - mv_cand[1][1];
    cand2_cost = get_mvd_coding_cost(&mvd_temp2);

    // Select candidate 1 if it has lower cost
    if (cand2_cost < cand1_cost) {
      cur_mv_cand = 1;
    }
    temp_bitcost += cur_mv_cand ? cand2_cost : cand1_cost;
  }
  *bitcost = temp_bitcost;
  return temp_bitcost*(int32_t)(g_cur_lambda_cost+0.5);
}


/**
 * \brief Do motion search using the HEXBS algorithm.
 *
 * \param depth      log2 depth of the search
 * \param pic        Picture motion vector is searched for.
 * \param ref        Picture motion vector is searched from.
 * \param orig       Top left corner of the searched for block.
 * \param mv_in_out  Predicted mv in and best out. Quarter pixel precision.
 *
 * \returns  Cost of the motion vector.
 *
 * Motion vector is searched by first searching iteratively with the large
 * hexagon pattern until the best match is at the center of the hexagon.
 * As a final step a smaller hexagon is used to check the adjacent pixels.
 *
 * If a non 0,0 predicted motion vector predictor is given as mv_in_out,
 * the 0,0 vector is also tried. This is hoped to help in the case where
 * the predicted motion vector is way off. In the future even more additional
 * points like 0,0 might be used, such as vectors from top or left.
 */
static unsigned hexagon_search(unsigned depth,
                               const picture *pic, const picture *ref,
                               const vector2d *orig, vector2d *mv_in_out,
                               int16_t mv_cand[2][2], int16_t merge_cand[MRG_MAX_NUM_CANDS][3],
                               int16_t num_cand, int32_t ref_idx, uint32_t *bitcost_out)
{
  vector2d mv = { mv_in_out->x >> 2, mv_in_out->y >> 2 };
  int block_width = CU_WIDTH_FROM_DEPTH(depth);
  unsigned best_cost = UINT32_MAX;
  uint32_t best_bitcost = 0, bitcost;
  unsigned i;
  unsigned best_index = 0; // Index of large_hexbs or finally small_hexbs.


  // Search the initial 7 points of the hexagon.
  for (i = 0; i < 7; ++i) {
    const vector2d *pattern = &large_hexbs[i];
    unsigned cost = calc_sad(pic, ref, orig->x, orig->y,
                             orig->x + mv.x + pattern->x, orig->y + mv.y + pattern->y,
                             block_width, block_width);
    cost += calc_mvd_cost(mv.x + pattern->x, mv.y + pattern->y, mv_cand,merge_cand,num_cand,ref_idx, &bitcost);

    if (cost < best_cost) {
      best_cost    = cost;
      best_index   = i;
      best_bitcost = bitcost;
    }
  }

  // Try the 0,0 vector.
  if (!(mv.x == 0 && mv.y == 0)) {
    unsigned cost = calc_sad(pic, ref, orig->x, orig->y,
                             orig->x, orig->y,
                             block_width, block_width);
    cost += calc_mvd_cost(0, 0, mv_cand,merge_cand,num_cand,ref_idx, &bitcost);

    // If the 0,0 is better, redo the hexagon around that point.
    if (cost < best_cost) {
      best_cost    = cost;
      best_bitcost = bitcost;
      best_index   = 0;
      mv.x = 0;
      mv.y = 0;

      for (i = 1; i < 7; ++i) {
        const vector2d *pattern = &large_hexbs[i];
        unsigned cost = calc_sad(pic, ref, orig->x, orig->y,
                                 orig->x + pattern->x,
                                 orig->y + pattern->y,
                                 block_width, block_width);
        cost += calc_mvd_cost(pattern->x, pattern->y, mv_cand,merge_cand,num_cand,ref_idx, &bitcost);

        if (cost < best_cost) {
          best_cost    = cost;
          best_index   = i;
          best_bitcost = bitcost;
        }
      }
    }
  }

  // Iteratively search the 3 new points around the best match, until the best
  // match is in the center.
  while (best_index != 0) {
    unsigned start; // Starting point of the 3 offsets to be searched.
    if (best_index == 1) {
      start = 6;
    } else if (best_index == 8) {
      start = 1;
    } else {
      start = best_index - 1;
    }

    // Move the center to the best match.
    mv.x += large_hexbs[best_index].x;
    mv.y += large_hexbs[best_index].y;
    best_index = 0;

    // Iterate through the next 3 points.
    for (i = 0; i < 3; ++i) {
      const vector2d *offset = &large_hexbs[start + i];
      unsigned cost = calc_sad(pic, ref, orig->x, orig->y,
                               orig->x + mv.x + offset->x,
                               orig->y + mv.y + offset->y,
                               block_width, block_width);
      cost += calc_mvd_cost(mv.x + offset->x, mv.y + offset->y, mv_cand,merge_cand,num_cand,ref_idx, &bitcost);

      if (cost < best_cost) {
        best_cost    = cost;
        best_index   = start + i;
        best_bitcost = bitcost;
      }
      ++offset;
    }
  }

  // Move the center to the best match.
  mv.x += large_hexbs[best_index].x;
  mv.y += large_hexbs[best_index].y;
  best_index = 0;

  // Do the final step of the search with a small pattern.
  for (i = 1; i < 5; ++i) {
    const vector2d *offset = &small_hexbs[i];
    unsigned cost = calc_sad(pic, ref, orig->x, orig->y,
                             orig->x + mv.x + offset->x,
                             orig->y + mv.y + offset->y,
                             block_width, block_width);
    cost += calc_mvd_cost(mv.x + offset->x, mv.y + offset->y, mv_cand,merge_cand,num_cand,ref_idx, &bitcost);

    if (cost > 0 && cost < best_cost) {
      best_cost    = cost;
      best_index   = i;
      best_bitcost = bitcost;
    }
  }

  // Adjust the movement vector according to the final best match.
  mv.x += small_hexbs[best_index].x;
  mv.y += small_hexbs[best_index].y;

  // Return final movement vector in quarter-pixel precision.
  mv_in_out->x = mv.x << 2;
  mv_in_out->y = mv.y << 2;

  *bitcost_out = best_bitcost;

  return best_cost;
}


#if SEARCH_MV_FULL_RADIUS
static unsigned search_mv_full(unsigned depth,
                               const picture *pic, const picture *ref,
                               const vector2d *orig, vector2d *mv_in_out,
                               int16_t mv_cand[2][2], int16_t merge_cand[MRG_MAX_NUM_CANDS][3],
                               int16_t num_cand, int32_t ref_idx, uint32_t *bitcost_out)
{
  vector2d mv = { mv_in_out->x >> 2, mv_in_out->y >> 2 };
  int block_width = CU_WIDTH_FROM_DEPTH(depth);
  unsigned best_cost = UINT32_MAX;
  int x, y;
  uint32_t best_bitcost = 0, bitcost;
  vector2d min_mv, max_mv;

  /*if (abs(mv.x) > SEARCH_MV_FULL_RADIUS || abs(mv.y) > SEARCH_MV_FULL_RADIUS) {
    best_cost = calc_sad(pic, ref, orig->x, orig->y,
                         orig->x, orig->y,
                         block_width, block_width);
    mv.x = 0;
    mv.y = 0;
  }*/

  min_mv.x = mv.x - SEARCH_MV_FULL_RADIUS;
  min_mv.y = mv.y - SEARCH_MV_FULL_RADIUS;
  max_mv.x = mv.x + SEARCH_MV_FULL_RADIUS;
  max_mv.y = mv.y + SEARCH_MV_FULL_RADIUS;

  for (y = min_mv.y; y < max_mv.y; ++y) {
    for (x = min_mv.x; x < max_mv.x; ++x) {
      unsigned cost = calc_sad(pic, ref, orig->x, orig->y,
                               orig->x + x,
                               orig->y + y,
                               block_width, block_width);
      cost += calc_mvd_cost(x, y, mv_cand,merge_cand,num_cand,ref_idx, &bitcost);
      if (cost < best_cost) {
        best_cost    = cost;
        best_bitcost = bitcost;
        mv.x = x;
        mv.y = y;
      }
    }
  }

  mv_in_out->x = mv.x << 2;
  mv_in_out->y = mv.y << 2;

  *bitcost_out = best_bitcost;

  return best_cost;
}
#endif

/**
 * Update lcu to have best modes at this depth.
 * \return Cost of best mode.
 */
static int search_cu_inter(encoder_control *encoder, int x, int y, int depth, lcu_t *lcu)
{
  picture *cur_pic = encoder->in.cur_pic;
  uint32_t ref_idx = 0;
  int x_local = (x&0x3f), y_local = (y&0x3f);
  int x_cu = x>>3;
  int y_cu = y>>3;
  int cu_pos = LCU_CU_OFFSET+(x_local>>3) + (y_local>>3)*LCU_T_CU_WIDTH;

  cu_info *cur_cu = &lcu->cu[cu_pos];

  int16_t mv_cand[2][2];
  // Search for merge mode candidate
  int16_t merge_cand[MRG_MAX_NUM_CANDS][3];
  // Get list of candidates
  int16_t num_cand = inter_get_merge_cand(x, y, depth, merge_cand, lcu);

  // Select better candidate
  cur_cu->inter.mv_cand = 0; // Default to candidate 0

  cur_cu->inter.cost = UINT_MAX;

  for (ref_idx = 0; ref_idx < encoder->ref->used_size; ref_idx++) {
    picture *ref_pic = encoder->ref->pics[ref_idx];
    unsigned width_in_scu = NO_SCU_IN_LCU(ref_pic->width_in_lcu);
    cu_info *ref_cu = &ref_pic->cu_array[MAX_DEPTH][y_cu * width_in_scu + x_cu];
    uint32_t temp_bitcost = 0;
    uint32_t temp_cost = 0;
    vector2d orig, mv, mvd;
    int32_t merged = 0;
    uint8_t cu_mv_cand = 0;
    int8_t merge_idx = 0;
    int8_t temp_ref_idx = cur_cu->inter.mv_ref;
    orig.x = x_cu * CU_MIN_SIZE_PIXELS;
    orig.y = y_cu * CU_MIN_SIZE_PIXELS;
    mv.x = 0;
    mv.y = 0;
    if (ref_cu->type == CU_INTER) {
      mv.x = ref_cu->inter.mv[0];
      mv.y = ref_cu->inter.mv[1];
    }
    // Get MV candidates
    cur_cu->inter.mv_ref = ref_idx;
    inter_get_mv_cand(encoder, x, y, depth, mv_cand, cur_cu, lcu);
    cur_cu->inter.mv_ref = temp_ref_idx;

#if SEARCH_MV_FULL_RADIUS
    temp_cost += search_mv_full(depth, cur_pic, ref_pic, &orig, &mv, mv_cand, merge_cand, num_cand, ref_idx, &temp_bitcost);
#else
    temp_cost += hexagon_search(depth, cur_pic, ref_pic, &orig, &mv, mv_cand, merge_cand, num_cand, ref_idx, &temp_bitcost);
#endif

    merged = 0;
    // Check every candidate to find a match
    for(merge_idx = 0; merge_idx < num_cand; merge_idx++) {
      if (merge_cand[merge_idx][0] == mv.x &&
          merge_cand[merge_idx][1] == mv.y &&
          (uint32_t)merge_cand[merge_idx][2] == ref_idx) {
        merged = 1;
        break;
      }
    }

    // Only check when candidates are different
    if (!merged && (mv_cand[0][0] != mv_cand[1][0] || mv_cand[0][1] != mv_cand[1][1])) {
      vector2d mvd_temp1, mvd_temp2;
      int cand1_cost,cand2_cost;

      mvd_temp1.x = mv.x - mv_cand[0][0];
      mvd_temp1.y = mv.y - mv_cand[0][1];
      cand1_cost = get_mvd_coding_cost(&mvd_temp1);

      mvd_temp2.x = mv.x - mv_cand[1][0];
      mvd_temp2.y = mv.y - mv_cand[1][1];
      cand2_cost = get_mvd_coding_cost(&mvd_temp2);

      // Select candidate 1 if it has lower cost
      if (cand2_cost < cand1_cost) {
        cu_mv_cand = 1;
      }
    }
    mvd.x = mv.x - mv_cand[cu_mv_cand][0];
    mvd.y = mv.y - mv_cand[cu_mv_cand][1];

    if(temp_cost < cur_cu->inter.cost) {
      cur_cu->merged        = merged;
      cur_cu->merge_idx     = merge_idx;
      cur_cu->inter.mv_ref  = ref_idx;
      cur_cu->inter.mv_dir  = 1;
      cur_cu->inter.mv[0]   = (int16_t)mv.x;
      cur_cu->inter.mv[1]   = (int16_t)mv.y;
      cur_cu->inter.mvd[0]  = (int16_t)mvd.x;
      cur_cu->inter.mvd[1]  = (int16_t)mvd.y;
      cur_cu->inter.cost    = temp_cost;
      cur_cu->inter.bitcost = temp_bitcost + ref_idx;
      cur_cu->inter.mv_cand = cu_mv_cand;
    }
  }

  return cur_cu->inter.cost;
}


/**
 * Copy all non-reference CU data from depth+1 to depth.
 */
static void work_tree_copy_up(int x_px, int y_px, int depth, lcu_t work_tree[MAX_PU_DEPTH + 1])
{
  // Copy non-reference CUs.
  {
    const int x_cu = SUB_SCU(x_px) >> MAX_DEPTH;
    const int y_cu = SUB_SCU(y_px) >> MAX_DEPTH;
    const int width_cu = LCU_WIDTH >> MAX_DEPTH >> depth;
    int x, y;
    for (y = y_cu; y < y_cu + width_cu; ++y) {
      for (x = x_cu; x < x_cu + width_cu; ++x) {
        const cu_info *from_cu = &work_tree[depth + 1].cu[LCU_CU_OFFSET + x + y * LCU_T_CU_WIDTH];
        cu_info *to_cu = &work_tree[depth].cu[LCU_CU_OFFSET + x + y * LCU_T_CU_WIDTH];
        memcpy(to_cu, from_cu, sizeof(*to_cu));
      }
    }
  }

  // Copy reconstructed pixels.
  {
    const int x = SUB_SCU(x_px);
    const int y = SUB_SCU(y_px);
    const int width_px = LCU_WIDTH >> depth;
    const int luma_index = x + y * LCU_WIDTH;
    const int chroma_index = (x / 2) + (y / 2) * (LCU_WIDTH / 2);

    const lcu_yuv_t *from = &work_tree[depth + 1].rec;
    lcu_yuv_t *to = &work_tree[depth].rec;

    const lcu_coeff_t *from_coeff = &work_tree[depth + 1].coeff;
    lcu_coeff_t *to_coeff = &work_tree[depth].coeff;

    picture_blit_pixels(&from->y[luma_index], &to->y[luma_index],
                        width_px, width_px, LCU_WIDTH, LCU_WIDTH);
    picture_blit_pixels(&from->u[chroma_index], &to->u[chroma_index],
                        width_px / 2, width_px / 2, LCU_WIDTH / 2, LCU_WIDTH / 2);
    picture_blit_pixels(&from->v[chroma_index], &to->v[chroma_index],
                        width_px / 2, width_px / 2, LCU_WIDTH / 2, LCU_WIDTH / 2);

    // Copy coefficients up. They do not have to be copied down because they
    // are not used for the search.
    picture_blit_coeffs(&from_coeff->y[luma_index], &to_coeff->y[luma_index],
                        width_px, width_px, LCU_WIDTH, LCU_WIDTH);
    picture_blit_coeffs(&from_coeff->u[chroma_index], &to_coeff->u[chroma_index],
                        width_px / 2, width_px / 2, LCU_WIDTH / 2, LCU_WIDTH / 2);
    picture_blit_coeffs(&from_coeff->v[chroma_index], &to_coeff->v[chroma_index],
                        width_px / 2, width_px / 2, LCU_WIDTH / 2, LCU_WIDTH / 2);
  }
}


/**
 * Copy all non-reference CU data from depth to depth+1..MAX_PU_DEPTH.
 */
static void work_tree_copy_down(int x_px, int y_px, int depth, lcu_t work_tree[MAX_PU_DEPTH + 1])
{
  // TODO: clean up to remove the copy pasta
  const int width_px = LCU_WIDTH >> depth;

  int d;

  for (d = depth + 1; d < MAX_PU_DEPTH + 1; ++d) {
    const int x_cu = SUB_SCU(x_px) >> MAX_DEPTH;
    const int y_cu = SUB_SCU(y_px) >> MAX_DEPTH;
    const int width_cu = width_px >> MAX_DEPTH;

    int x, y;
    for (y = y_cu; y < y_cu + width_cu; ++y) {
      for (x = x_cu; x < x_cu + width_cu; ++x) {
        const cu_info *from_cu = &work_tree[depth].cu[LCU_CU_OFFSET + x + y * LCU_T_CU_WIDTH];
        cu_info *to_cu = &work_tree[d].cu[LCU_CU_OFFSET + x + y * LCU_T_CU_WIDTH];
        memcpy(to_cu, from_cu, sizeof(*to_cu));
      }
    }
  }

  // Copy reconstructed pixels.
  for (d = depth + 1; d < MAX_PU_DEPTH + 1; ++d) {
    const int x = SUB_SCU(x_px);
    const int y = SUB_SCU(y_px);

    const int luma_index = x + y * LCU_WIDTH;
    const int chroma_index = (x / 2) + (y / 2) * (LCU_WIDTH / 2);

    lcu_yuv_t *from = &work_tree[depth].rec;
    lcu_yuv_t *to = &work_tree[d].rec;

    picture_blit_pixels(&from->y[luma_index], &to->y[luma_index],
                        width_px, width_px, LCU_WIDTH, LCU_WIDTH);
    picture_blit_pixels(&from->u[chroma_index], &to->u[chroma_index],
                        width_px / 2, width_px / 2, LCU_WIDTH / 2, LCU_WIDTH / 2);
    picture_blit_pixels(&from->v[chroma_index], &to->v[chroma_index],
                        width_px / 2, width_px / 2, LCU_WIDTH / 2, LCU_WIDTH / 2);
  }
}


static void lcu_set_intra_mode(lcu_t *lcu, int x_px, int y_px, int depth, int pred_mode, int part_mode)
{
  const int width_cu = LCU_CU_WIDTH >> depth;
  const int x_cu = SUB_SCU(x_px) >> MAX_DEPTH;
  const int y_cu = SUB_SCU(y_px) >> MAX_DEPTH;
  cu_info *const lcu_cu = &lcu->cu[LCU_CU_OFFSET];
  int x, y;

  // NxN can only be applied to a single CU at a time.
  if (part_mode == SIZE_NxN) {
    cu_info *cu = &lcu_cu[x_cu + y_cu * LCU_T_CU_WIDTH];
    cu->depth = MAX_DEPTH;
    cu->type = CU_INTRA;
    // It is assumed that cu->intra[].mode's are already set.
    cu->part_size = part_mode;
    cu->tr_depth = depth;
    return;
  }

  // Set mode in every CU covered by part_mode in this depth.
  for (y = y_cu; y < y_cu + width_cu; ++y) {
    for (x = x_cu; x < x_cu + width_cu; ++x) {
      cu_info *cu = &lcu_cu[x + y * LCU_T_CU_WIDTH];
      cu->depth = depth;
      cu->type = CU_INTRA;
      cu->intra[0].mode = pred_mode;
      cu->intra[1].mode = pred_mode;
      cu->intra[2].mode = pred_mode;
      cu->intra[3].mode = pred_mode;
      cu->part_size = part_mode;
      cu->tr_depth = depth;
      cu->coded = 1;
    }
  }
}


static void lcu_set_inter(lcu_t *lcu, int x_px, int y_px, int depth, cu_info *cur_cu)
{
  const int width_cu = LCU_CU_WIDTH >> depth;
  const int x_cu = SUB_SCU(x_px) >> MAX_DEPTH;
  const int y_cu = SUB_SCU(y_px) >> MAX_DEPTH;
  cu_info *const lcu_cu = &lcu->cu[LCU_CU_OFFSET];
  int x, y;
  // Set mode in every CU covered by part_mode in this depth.
  for (y = y_cu; y < y_cu + width_cu; ++y) {
    for (x = x_cu; x < x_cu + width_cu; ++x) {
      cu_info *cu = &lcu_cu[x + y * LCU_T_CU_WIDTH];
      cu->coded    = 1;
      cu->depth    = cur_cu->depth;
      cu->type     = CU_INTER;
      cu->tr_depth = cur_cu->tr_depth;
      cu->merged   = cur_cu->merged;
      cu->skipped  = cur_cu->skipped;
      memcpy(&cu->inter, &cur_cu->inter, sizeof(cu_info_inter));
    }
  }
}


static void lcu_set_coeff(lcu_t *lcu, int x_px, int y_px, int depth, cu_info *cur_cu)
{
  const int width_cu = LCU_CU_WIDTH >> depth;
  const int x_cu = SUB_SCU(x_px) >> MAX_DEPTH;
  const int y_cu = SUB_SCU(y_px) >> MAX_DEPTH;
  cu_info *const lcu_cu = &lcu->cu[LCU_CU_OFFSET];
  int x, y;
  int tr_split = cur_cu->tr_depth-cur_cu->depth;

  // Set coeff flags in every CU covered by part_mode in this depth.
  for (y = y_cu; y < y_cu + width_cu; ++y) {
    for (x = x_cu; x < x_cu + width_cu; ++x) {
      cu_info *cu = &lcu_cu[x + y * LCU_T_CU_WIDTH];
      // Use TU top-left CU to propagate coeff flags
      uint32_t mask = ~((width_cu>>tr_split)-1);
      cu_info *cu_from = &lcu_cu[(x & mask) + (y & mask) * LCU_T_CU_WIDTH];
      // Chroma coeff data is not used, luma is needed for deblocking
      memcpy(cu->coeff_top_y, cu_from->coeff_top_y, 8);
    }
  }
}


/**
 * Update lcu to have best modes at this depth.
 * \return Cost of best mode.
 */
static int search_cu_intra(encoder_control *encoder,
                           const int x_px, const int y_px,
                           const int depth, lcu_t *lcu, cabac_data *cabac)
{
  const vector2d lcu_px = { x_px & 0x3f, y_px & 0x3f };
  const vector2d lcu_cu = { lcu_px.x >> 3, lcu_px.y >> 3 };
  const int8_t cu_width = (LCU_WIDTH >> (depth));
  const int cu_index = LCU_CU_OFFSET + lcu_cu.x + lcu_cu.y * LCU_T_CU_WIDTH;

  cu_info *cur_cu = &lcu->cu[cu_index];

  pixel rec_buffer[(LCU_WIDTH * 2 + 1) * (LCU_WIDTH * 2 + 1)];
  pixel *cu_in_rec_buffer = &rec_buffer[cu_width * 2 + 8 + 1];

  int8_t candidate_modes[3];

  cu_info *left_cu = 0;
  cu_info *above_cu = 0;

  if ((x_px >> 3) > 0) {
    left_cu = &lcu->cu[cu_index - 1];
  }
  // Don't take the above CU across the LCU boundary.
  if ((y_px >> 3) > 0 && lcu_cu.y != 0) {
    above_cu = &lcu->cu[cu_index - LCU_T_CU_WIDTH];
  }

  // Get intra predictors
  intra_get_dir_luma_predictor(x_px, y_px, candidate_modes, cur_cu, left_cu, above_cu);

  // Build reconstructed block to use in prediction with extrapolated borders
  intra_build_reference_border(x_px, y_px, cu_width * 2 + 8,
                               rec_buffer, cu_width * 2 + 8, 0,
                               encoder->in.cur_pic->width,
                               encoder->in.cur_pic->height,
                               lcu);

  // Find best intra mode for 2Nx2N.
  {
    uint32_t cost = UINT32_MAX;
    int16_t mode = -1;
    uint32_t bitcost = UINT32_MAX;
    pixel *ref_pixels = &lcu->ref.y[lcu_px.x + lcu_px.y * LCU_WIDTH];
    unsigned pu_index = PU_INDEX(x_px >> 2, y_px >> 2);
    mode = intra_prediction(encoder,ref_pixels, LCU_WIDTH,
                            cu_in_rec_buffer, cu_width * 2 + 8, cu_width,
<<<<<<< HEAD
                            pred_buffer, cu_width,
                            &cost, candidate_modes, &bitcost, cabac);
=======
                            &cost, candidate_modes, &bitcost);
>>>>>>> 40c2fa4d
    cur_cu->intra[pu_index].mode = (int8_t)mode;
    cur_cu->intra[pu_index].cost = cost;
    cur_cu->intra[pu_index].bitcost = bitcost;
  }

  return cur_cu->intra[PU_INDEX(x_px >> 2, y_px >> 2)].cost;
}

/**
 * Calculate "final cost" for the block
 * \return Cost of block
 *
 * Take SSD between reconstruction and original and add cost from
 * coding (bitcost * lambda) and cost for coding coefficients (estimated
 * here as (coefficient_sum * 1.5) * lambda)
 */
static int lcu_get_final_cost(encoder_control *encoder,
                              cabac_data *cabac,
                              const int x_px, const int y_px,
                              const int depth, lcu_t *lcu)
{
  cu_info *cur_cu;
  int x_local = (x_px&0x3f), y_local = (y_px&0x3f);
  int cost = 0;
  int coeff_cost = 0;

  int width = LCU_WIDTH>>depth;
  int x,y;
  cur_cu = &lcu->cu[LCU_CU_OFFSET+(x_local>>3) + (y_local>>3)*LCU_T_CU_WIDTH];

  // SSD between reconstruction and original
  for (y = y_local; y < y_local+width; ++y) {
    for (x = x_local; x < x_local+width; ++x) {
      int diff = (int)lcu->rec.y[y * LCU_WIDTH + x] - (int)lcu->ref.y[y * LCU_WIDTH + x];
      cost += diff*diff;
    }
  }
  // Chroma SSD
  for (y = y_local>>1; y < (y_local+width)>>1; ++y) {
    for (x = x_local>>1; x < (x_local+width)>>1; ++x) {
      int diff = (int)lcu->rec.u[y * (LCU_WIDTH>>1) + x] - (int)lcu->ref.u[y * (LCU_WIDTH>>1) + x];
      cost += diff*diff;
      diff = (int)lcu->rec.v[y * (LCU_WIDTH>>1) + x] - (int)lcu->ref.v[y * (LCU_WIDTH>>1) + x];
      cost += diff*diff;
    }
  }

  if(encoder->rdo == 1) {
    // sum of coeffs
    for (y = y_local; y < y_local+width; ++y) {
      for (x = x_local; x < x_local+width; ++x) {
        coeff_cost += abs((int)lcu->coeff.y[y * LCU_WIDTH + x]);
      }
    }
    // Chroma sum of coeffs
    for (y = y_local>>1; y < (y_local+width)>>1; ++y) {
      for (x = x_local>>1; x < (x_local+width)>>1; ++x) {
        coeff_cost += abs((int)lcu->coeff.u[y * (LCU_WIDTH>>1) + x]);
        coeff_cost += abs((int)lcu->coeff.v[y * (LCU_WIDTH>>1) + x]);
      }
    }
    // Coefficient costs
    cost += (coeff_cost + (coeff_cost>>1)) * (int32_t)(g_cur_lambda_cost+0.5);

  // Calculate actual bit costs for coding the coeffs
  // RDO
  } else if (encoder->rdo == 2) {
    coefficient coeff_temp[32*32];
    coefficient coeff_temp_u[16*16];
    coefficient coeff_temp_v[16*16];
    int i;
    int blocks = (width == 64)?4:1;
    int8_t luma_scan_mode = SCAN_DIAG;
    int8_t chroma_scan_mode = SCAN_DIAG;

    for(i = 0; i < blocks; i++) {
      // For 64x64 blocks we need to do transform split to 32x32
      int blk_y = i&2 ? 32:0 + y_local;
      int blk_x = i&1 ? 32:0 + x_local;
      int blockwidth = (width == 64)?32:width;

      if (cur_cu->type == CU_INTRA) {
        // Scan mode is diagonal, except for 4x4 and 8x8, where:
        // - angular 6-14 = vertical
        // - angular 22-30 = horizontal
        int luma_mode = cur_cu->intra[i].mode;
        int chroma_mode = cur_cu->intra[0].mode_chroma;

        if (width <= 8) {
          if (luma_mode >= 6 && luma_mode <= 14) {
            luma_scan_mode = SCAN_VER;
          } else if (luma_mode >= 22 && luma_mode <= 30) {
            luma_scan_mode = SCAN_HOR;
          }

          if (chroma_mode >= 6 && chroma_mode <= 14) {
            chroma_scan_mode = SCAN_VER;
          } else if (chroma_mode >= 22 && chroma_mode <= 30) {
            chroma_scan_mode = SCAN_HOR;
          }
        }
      }

      // Calculate luma coeff bit count
      picture_blit_coeffs(&lcu->coeff.y[(blk_y*LCU_WIDTH)+blk_x],coeff_temp,blockwidth,blockwidth,LCU_WIDTH,blockwidth);
      coeff_cost += get_coeff_cost(encoder, cabac, coeff_temp, blockwidth, 0, luma_scan_mode);

      blk_y >>= 1;
      blk_x >>= 1;
      if (blockwidth > 4) {
        // Chroma is 1/4th of luma unless luma is 4x4.
        blockwidth >>= 1;
      } else if (x_px % 8 != 0 || y_px % 8 != 0) {
        // Only add chroma cost for 4x4 blocks for the one on the 8x8 grid.
        break;
      }

      picture_blit_coeffs(&lcu->coeff.u[(blk_y*(LCU_WIDTH>>1))+blk_x],coeff_temp_u,blockwidth,blockwidth,LCU_WIDTH>>1,blockwidth);
      picture_blit_coeffs(&lcu->coeff.v[(blk_y*(LCU_WIDTH>>1))+blk_x],coeff_temp_v,blockwidth,blockwidth,LCU_WIDTH>>1,blockwidth);

      coeff_cost += get_coeff_cost(encoder, cabac, coeff_temp_u, blockwidth, 2, chroma_scan_mode);
      coeff_cost += get_coeff_cost(encoder, cabac, coeff_temp_v, blockwidth, 2, chroma_scan_mode);
    }
    // Multiply bit count with lambda to get RD-cost
    cost += coeff_cost * (int32_t)(g_cur_lambda_cost+0.5);
  }

  // Bitcost
  cost += (cur_cu->type == CU_INTER ? cur_cu->inter.bitcost : cur_cu->intra[PU_INDEX(x_px >> 2, y_px >> 2)].bitcost)*(int32_t)(g_cur_lambda_cost+0.5);

  return cost;
}

/**
 * Search every mode from 0 to MAX_PU_DEPTH and return cost of best mode.
 * - The recursion is started at depth 0 and goes in Z-order to MAX_PU_DEPTH.
 * - Data structure work_tree is maintained such that the neighbouring SCUs
 *   and pixels to the left and up of current CU are the final CUs decided
 *   via the search. This is done by copying the relevant data to all
 *   relevant levels whenever a decision is made whether to split or not.
 * - All the final data for the LCU gets eventually copied to depth 0, which
 *   will be the final output of the recursion.
 */
static int search_cu(encoder_control *encoder, cabac_data *cabac, int x, int y, int depth, lcu_t work_tree[MAX_PU_DEPTH])
{
  int cu_width = LCU_WIDTH >> depth;
  int cost = MAX_INT;
  cu_info *cur_cu;
  int x_local = (x&0x3f), y_local = (y&0x3f);

  // Stop recursion if the CU is completely outside the frame.
  if (x >= encoder->in.width || y >= encoder->in.height) {
    // Return zero cost because this CU does not have to be coded.
    return 0;
  }

  cur_cu = &(&work_tree[depth])->cu[LCU_CU_OFFSET+(x_local>>3) + (y_local>>3)*LCU_T_CU_WIDTH];
  // Assign correct depth
  cur_cu->depth = depth > MAX_DEPTH ? MAX_DEPTH : depth;
  cur_cu->tr_depth = depth > 0 ? depth : 1;
  cur_cu->type = CU_NOTSET;
  cur_cu->part_size = depth > MAX_DEPTH ? SIZE_NxN : SIZE_2Nx2N;
  // If the CU is completely inside the frame at this depth, search for
  // prediction modes at this depth.
  if (x + cu_width <= encoder->in.width &&
      y + cu_width <= encoder->in.height)
  {
    picture *cur_pic = encoder->in.cur_pic;

    if (cur_pic->slicetype != SLICE_I &&
        depth >= MIN_INTER_SEARCH_DEPTH &&
        depth <= MAX_INTER_SEARCH_DEPTH)
    {
      int mode_cost = search_cu_inter(encoder, x, y, depth, &work_tree[depth]);
      if (mode_cost < cost) {
        cost = mode_cost;
        cur_cu->type = CU_INTER;
      }
    }

    if (depth >= MIN_INTRA_SEARCH_DEPTH &&
        depth <= MAX_INTRA_SEARCH_DEPTH)
    {
      int mode_cost = search_cu_intra(encoder, x, y, depth, &work_tree[depth], cabac);
      if (mode_cost < cost) {
        cost = mode_cost;
        cur_cu->type = CU_INTRA;
      }
    }

    // Reconstruct best mode because we need the reconstructed pixels for
    // mode search of adjacent CUs.
    if (cur_cu->type == CU_INTRA) {
      lcu_set_intra_mode(&work_tree[depth], x, y, depth, cur_cu->intra[PU_INDEX(x >> 2, y >> 2)].mode, cur_cu->part_size);
      intra_recon_lcu(encoder, cabac, x, y, depth,&work_tree[depth],encoder->in.cur_pic->width,encoder->in.cur_pic->height);
    } else if (cur_cu->type == CU_INTER) {
      inter_recon_lcu(encoder->ref->pics[cur_cu->inter.mv_ref], x, y, LCU_WIDTH>>depth, cur_cu->inter.mv, &work_tree[depth]);
      encode_transform_tree(encoder, cabac, x, y, depth, &work_tree[depth]);

      if(cur_cu->merged && !cur_cu->coeff_top_y[depth] && !cur_cu->coeff_top_u[depth] && !cur_cu->coeff_top_v[depth]) {
        cur_cu->merged = 0;
        cur_cu->skipped = 1;
        // Selecting skip reduces bits needed to code the CU
        cur_cu->inter.bitcost--;
      }
      lcu_set_inter(&work_tree[depth], x, y, depth, cur_cu);
      lcu_set_coeff(&work_tree[depth], x, y, depth, cur_cu);
    }
  }
  if (cur_cu->type == CU_INTRA || cur_cu->type == CU_INTER) {
    cost = lcu_get_final_cost(encoder, cabac, x, y, depth, &work_tree[depth]);
  }

  // Recursively split all the way to max search depth.
  if (depth < MAX_INTRA_SEARCH_DEPTH || depth < MAX_INTER_SEARCH_DEPTH) {
    int half_cu = cu_width / 2;
    int split_cost = (int)(4.5 * g_lambda_cost[encoder->QP]);

    // If skip mode was selected for the block, skip further search.
    // Skip mode means there's no coefficients in the block, so splitting
    // might not give any better results but takes more time to do.
    if(cur_cu->type == CU_NOTSET || cur_cu->coeff_top_y[depth] ||
       cur_cu->coeff_top_u[depth] || cur_cu->coeff_top_v[depth]) {
      split_cost += search_cu(encoder, cabac, x,           y,           depth + 1, work_tree);
      split_cost += search_cu(encoder, cabac, x + half_cu, y,           depth + 1, work_tree);
      split_cost += search_cu(encoder, cabac, x,           y + half_cu, depth + 1, work_tree);
      split_cost += search_cu(encoder, cabac, x + half_cu, y + half_cu, depth + 1, work_tree);
    } else {
      split_cost = INT_MAX;
    }
    if (split_cost < cost) {
      // Copy split modes to this depth.
      cost = split_cost;
      work_tree_copy_up(x, y, depth, work_tree);
    } else {
      // Copy this CU's mode all the way down for use in adjacent CUs mode
      // search.
      work_tree_copy_down(x, y, depth, work_tree);
    }
  }

  return cost;
}


/**
 * Initialize lcu_t for search.
 * - Copy reference CUs.
 * - Copy reference pixels from neighbouring LCUs.
 * - Copy reference pixels from this LCU.
 */
static void init_lcu_t(encoder_control *encoder, const int x, const int y, lcu_t *lcu, const yuv_t *hor_buf, const yuv_t *ver_buf)
{
  // Copy reference cu_info structs from neighbouring LCUs.
  {
    const int x_cu = x >> MAX_DEPTH;
    const int y_cu = y >> MAX_DEPTH;
    const int cu_array_width = encoder->in.width_in_lcu << MAX_DEPTH;
    cu_info *const cu_array = encoder->in.cur_pic->cu_array[MAX_DEPTH];

    // Use top-left sub-cu of LCU as pointer to lcu->cu array to make things
    // simpler.
    cu_info *lcu_cu = &lcu->cu[LCU_CU_OFFSET];

    // Copy top CU row.
    if (y_cu > 0) {
      int i;
      for (i = 0; i < LCU_CU_WIDTH; ++i) {
        const cu_info *from_cu = &cu_array[(x_cu + i) + (y_cu - 1) * cu_array_width];
        cu_info *to_cu = &lcu_cu[i - LCU_T_CU_WIDTH];
        memcpy(to_cu, from_cu, sizeof(*to_cu));
      }
    }
    // Copy left CU column.
    if (x_cu > 0) {
      int i;
      for (i = 0; i < LCU_CU_WIDTH; ++i) {
        const cu_info *from_cu = &cu_array[(x_cu - 1) + (y_cu + i) * cu_array_width];
        cu_info *to_cu = &lcu_cu[-1 + i * LCU_T_CU_WIDTH];
        memcpy(to_cu, from_cu, sizeof(*to_cu));
      }
    }
    // Copy top-left CU.
    if (x_cu > 0 && y_cu > 0) {
      const cu_info *from_cu = &cu_array[(x_cu - 1) + (y_cu - 1) * cu_array_width];
      cu_info *to_cu = &lcu_cu[-1 - LCU_T_CU_WIDTH];
      memcpy(to_cu, from_cu, sizeof(*to_cu));
    }

    // Copy top-right CU.
    if (y_cu > 0 && x + LCU_WIDTH < encoder->in.cur_pic->width) {
      const cu_info *from_cu = &cu_array[(x_cu + LCU_CU_WIDTH) + (y_cu - 1) * cu_array_width];
      cu_info *to_cu = &lcu->cu[LCU_T_CU_WIDTH*LCU_T_CU_WIDTH];
      memcpy(to_cu, from_cu, sizeof(*to_cu));
    }
  }

  // Copy reference pixels.
  {
    const int pic_width = encoder->in.width;

    // Copy top reference pixels.
    if (y > 0) {
      // hor_buf is of size pic_width so there might not be LCU_REF_PX_WIDTH
      // number of allocated pixels left.
      int x_max = MIN(LCU_REF_PX_WIDTH, pic_width - x);
      memcpy(&lcu->top_ref.y[1], &hor_buf->y[x], x_max);
      memcpy(&lcu->top_ref.u[1], &hor_buf->u[x / 2], x_max / 2);
      memcpy(&lcu->top_ref.v[1], &hor_buf->v[x / 2], x_max / 2);
    }
    // Copy left reference pixels.
    if (x > 0) {
      memcpy(&lcu->left_ref.y[1], &ver_buf->y[1], LCU_WIDTH);
      memcpy(&lcu->left_ref.u[1], &ver_buf->u[1], LCU_WIDTH / 2);
      memcpy(&lcu->left_ref.v[1], &ver_buf->v[1], LCU_WIDTH / 2);
    }
    // Copy top-left reference pixel.
    if (x > 0 && y > 0) {
      lcu->top_ref.y[0] = ver_buf->y[0];
      lcu->left_ref.y[0] = ver_buf->y[0];

      lcu->top_ref.u[0] = ver_buf->u[0];
      lcu->left_ref.u[0] = ver_buf->u[0];

      lcu->top_ref.v[0] = ver_buf->v[0];
      lcu->left_ref.v[0] = ver_buf->v[0];
    }
  }

  // Copy LCU pixels.
  {
    const picture *pic = encoder->in.cur_pic;
    int pic_width = encoder->in.width;
    int x_max = MIN(x + LCU_WIDTH, pic_width) - x;
    int y_max = MIN(y + LCU_WIDTH, encoder->in.height) - y;

    int x_c = x / 2;
    int y_c = y / 2;
    int pic_width_c = pic_width / 2;
    int x_max_c = x_max / 2;
    int y_max_c = y_max / 2;

    picture_blit_pixels(&pic->y_data[x + y * pic_width], lcu->ref.y,
                        x_max, y_max, pic_width, LCU_WIDTH);
    picture_blit_pixels(&pic->u_data[x_c + y_c * pic_width_c], lcu->ref.u,
                        x_max_c, y_max_c, pic_width_c, LCU_WIDTH / 2);
    picture_blit_pixels(&pic->v_data[x_c + y_c * pic_width_c], lcu->ref.v,
                        x_max_c, y_max_c, pic_width_c, LCU_WIDTH / 2);
  }
}


/**
 * Copy CU and pixel data to it's place in picture datastructure.
 */
static void copy_lcu_to_cu_data(encoder_control *encoder, int x_px, int y_px, const lcu_t *lcu)
{
  // Copy non-reference CUs to picture.
  {
    const int x_cu = x_px >> MAX_DEPTH;
    const int y_cu = y_px >> MAX_DEPTH;
    const int cu_array_width = encoder->in.width_in_lcu << MAX_DEPTH;
    cu_info *const cu_array = encoder->in.cur_pic->cu_array[MAX_DEPTH];

    // Use top-left sub-cu of LCU as pointer to lcu->cu array to make things
    // simpler.
    const cu_info *const lcu_cu = &lcu->cu[LCU_CU_OFFSET];

    int x, y;
    for (y = 0; y < LCU_CU_WIDTH; ++y) {
      for (x = 0; x < LCU_CU_WIDTH; ++x) {
        const cu_info *from_cu = &lcu_cu[x + y * LCU_T_CU_WIDTH];
        cu_info *to_cu = &cu_array[(x_cu + x) + (y_cu + y) * cu_array_width];
        memcpy(to_cu, from_cu, sizeof(*to_cu));
      }
    }
  }

  // Copy pixels to picture.
  {
    picture *const pic = encoder->in.cur_pic;
    const int pic_width = encoder->in.width;
    const int x_max = MIN(x_px + LCU_WIDTH, pic_width) - x_px;
    const int y_max = MIN(y_px + LCU_WIDTH, encoder->in.height) - y_px;
    const int luma_index = x_px + y_px * pic_width;
    const int chroma_index = (x_px / 2) + (y_px / 2) * (pic_width / 2);

    picture_blit_pixels(lcu->rec.y, &pic->y_recdata[luma_index],
                        x_max, y_max, LCU_WIDTH, pic_width);
    picture_blit_coeffs(lcu->coeff.y, &pic->coeff_y[luma_index],
                        x_max, y_max, LCU_WIDTH, pic_width);

    picture_blit_pixels(lcu->rec.u, &pic->u_recdata[chroma_index],
                        x_max / 2, y_max / 2, LCU_WIDTH / 2, pic_width / 2);
    picture_blit_pixels(lcu->rec.v, &pic->v_recdata[chroma_index],
                        x_max / 2, y_max / 2, LCU_WIDTH / 2, pic_width / 2);
    picture_blit_coeffs(lcu->coeff.u, &pic->coeff_u[chroma_index],
                        x_max / 2, y_max / 2, LCU_WIDTH / 2, pic_width / 2);
    picture_blit_coeffs(lcu->coeff.v, &pic->coeff_v[chroma_index],
                        x_max / 2, y_max / 2, LCU_WIDTH / 2, pic_width / 2);
  }
}


/**
 * Search LCU for modes.
 * - Best mode gets copied to current picture.
 */
void search_lcu(encoder_control *encoder, cabac_data *cabac, int x, int y, yuv_t *hor_buf, yuv_t *ver_buf)
{
  lcu_t work_tree[MAX_PU_DEPTH + 1];
  int depth;
  // Initialize work tree.
  for (depth = 0; depth <= MAX_PU_DEPTH; ++depth) {
    memset(&work_tree[depth], 0, sizeof(work_tree[depth]));
    init_lcu_t(encoder, x, y, &work_tree[depth], hor_buf, ver_buf);
  }

  // Start search from depth 0.
  search_cu(encoder, cabac, x, y, 0, work_tree);

  copy_lcu_to_cu_data(encoder, x, y, &work_tree[0]);
}<|MERGE_RESOLUTION|>--- conflicted
+++ resolved
@@ -705,12 +705,7 @@
     unsigned pu_index = PU_INDEX(x_px >> 2, y_px >> 2);
     mode = intra_prediction(encoder,ref_pixels, LCU_WIDTH,
                             cu_in_rec_buffer, cu_width * 2 + 8, cu_width,
-<<<<<<< HEAD
-                            pred_buffer, cu_width,
                             &cost, candidate_modes, &bitcost, cabac);
-=======
-                            &cost, candidate_modes, &bitcost);
->>>>>>> 40c2fa4d
     cur_cu->intra[pu_index].mode = (int8_t)mode;
     cur_cu->intra[pu_index].cost = cost;
     cur_cu->intra[pu_index].bitcost = bitcost;
