--- conflicted
+++ resolved
@@ -511,7 +511,6 @@
     uint32_t frames_done = 0;
     double psnr_sum[3] = { 0.0, 0.0, 0.0 };
 
-<<<<<<< HEAD
     for (int i = 0; i < opts->num_inputs; i++) {
       // Lock both mutexes at startup
       if( pthread_mutex_init(&input_mutex[i],NULL) || pthread_mutex_init(&main_thread_mutex[i],NULL) ) {
@@ -526,9 +525,10 @@
       uint8_t padding_x = get_padding((*opts->config->input_widths)[i]);
       uint8_t padding_y = get_padding((*opts->config->input_heights)[i]);
 
-      // Give arguments via struct to the input thread
-      in_args[i].input_mutex = NULL;
-      in_args[i].main_thread_mutex = NULL;
+    available_input_slots = calloc(1, sizeof(kvz_sem_t));
+    filled_input_slots    = calloc(1, sizeof(kvz_sem_t));
+    kvz_sem_init(available_input_slots, 0);
+    kvz_sem_init(filled_input_slots,    0);
 
       in_args[i].input = input[i];
       in_args[i].api = api;
@@ -537,6 +537,10 @@
       in_args[i].padding_x = padding_x;
       in_args[i].padding_y = padding_y;
 
+    // Give arguments via struct to the input thread
+    input_handler_args in_args = {
+      .available_input_slots = available_input_slots,
+      .filled_input_slots    = filled_input_slots,
       in_args[i].img_in = NULL;
       in_args[i].retval = RETVAL_RUNNING;
       
@@ -548,42 +552,22 @@
         assert(0);
         return 0;
       }
-=======
-    uint8_t padding_x = get_padding(opts->config->width);
-    uint8_t padding_y = get_padding(opts->config->height);
-
-    pthread_t input_thread;
-
-    available_input_slots = calloc(1, sizeof(kvz_sem_t));
-    filled_input_slots    = calloc(1, sizeof(kvz_sem_t));
-    kvz_sem_init(available_input_slots, 0);
-    kvz_sem_init(filled_input_slots,    0);
-
-    // Give arguments via struct to the input thread
-    input_handler_args in_args = {
-      .available_input_slots = available_input_slots,
-      .filled_input_slots    = filled_input_slots,
-
-      .input = input,
-      .api = api,
-      .opts = opts,
-      .encoder = encoder,
-      .padding_x = padding_x,
-      .padding_y = padding_y,
 
       .img_in = NULL,
       .retval = RETVAL_RUNNING,
     };
     in_args.available_input_slots = available_input_slots;
     in_args.filled_input_slots    = filled_input_slots;
->>>>>>> 29919620
-
+
+    if (pthread_create(&input_thread, NULL, input_read_thread, (void*)&in_args) != 0) {
+      fprintf(stderr, "pthread_create failed!\n");
+      assert(0);
+      return 0;
     }
     // ***********************************************
     kvz_picture *cur_in_img = NULL;
     for (;;) {
 
-<<<<<<< HEAD
       // ***********************************************
       // Modified for SHVC
       //TODO: Move relevant de/allocation to done tag.
@@ -591,11 +575,13 @@
       for (int i = 0; i < opts->num_inputs; i++) {
         // Skip mutex locking if the input thread does not exist.
         if (in_args[i].retval == RETVAL_RUNNING) {
-          // Unlock input_mutex so that the input thread can write the new
-          // img_in and retval to in_args.
-          PTHREAD_UNLOCK(&input_mutex[i]);
-          // Wait until the input thread has updated in_args.
-          PTHREAD_LOCK(&main_thread_mutex[i]);
+          
+          // Increase available_input_slots so that the input thread can
+          // write the new img_in and retval to in_args.
+          kvz_sem_post(available_input_slots[i]);
+          // Wait until the input thread has updated in_args and then
+          // decrease filled_input_slots.
+          kvz_sem_wait(filled_input_slots[i]);
 
           if( cur_in_img == NULL ){
             cur_in_img = in_args[i].img_in;
@@ -605,23 +591,6 @@
             cur_img = cur_img->base_image;
           }
           in_args[i].img_in = NULL;
-=======
-      // Skip mutex locking if the input thread does not exist.
-      if (in_args.retval == RETVAL_RUNNING) {
-        // Increase available_input_slots so that the input thread can
-        // write the new img_in and retval to in_args.
-        kvz_sem_post(available_input_slots);
-        // Wait until the input thread has updated in_args and then
-        // decrease filled_input_slots.
-        kvz_sem_wait(filled_input_slots);
-
-        cur_in_img = in_args.img_in;
-        in_args.img_in = NULL;
-
-      } else {
-        cur_in_img = NULL;
-      }
->>>>>>> 29919620
 
         } else if(in_args[i].retval == RETVAL_EOF) {
           cur_in_img = NULL;
@@ -804,17 +773,14 @@
   retval = EXIT_FAILURE;
 
 done:
-<<<<<<< HEAD
   // ***********************************************
   // Modified for SHVC
-=======
   // destroy semaphores
   if (available_input_slots) kvz_sem_destroy(available_input_slots);
   if (filled_input_slots)    kvz_sem_destroy(filled_input_slots);
   FREE_POINTER(available_input_slots);
   FREE_POINTER(filled_input_slots);
 
->>>>>>> 29919620
   // deallocate structures
   if (enc) api->encoder_close(enc);
   
