/*****************************************************************************
 * This file is part of Kvazaar HEVC encoder.
 *
 * Copyright (C) 2013-2015 Tampere University of Technology and others (see
 * COPYING file).
 *
 * Kvazaar is free software: you can redistribute it and/or modify it under
 * the terms of the GNU Lesser General Public License as published by the
 * Free Software Foundation; either version 2.1 of the License, or (at your
 * option) any later version.
 *
 * Kvazaar is distributed in the hope that it will be useful, but WITHOUT ANY
 * WARRANTY; without even the implied warranty of MERCHANTABILITY or FITNESS
 * FOR A PARTICULAR PURPOSE.  See the GNU Lesser General Public License for
 * more details.
 *
 * You should have received a copy of the GNU General Public License along
 * with Kvazaar.  If not, see <http://www.gnu.org/licenses/>.
 ****************************************************************************/

/*
 * \file
 *
 */

#ifdef _WIN32
/* The following two defines must be located before the inclusion of any system header files. */
#define WINVER       0x0500
#define _WIN32_WINNT 0x0500
#include <fcntl.h>    /* _O_BINARY */
#include <io.h>       /* _setmode() */
#endif

#include <math.h>
#include <pthread.h>
#include <stdio.h>
#include <stdlib.h>
#include <string.h>
#include <time.h> // IWYU pragma: keep for CLOCKS_PER_SEC

#include "checkpoint.h"
#include "cli.h"
#include "encoder.h"
#include "global.h" // IWYU pragma: keep
#include "kvazaar.h"
#include "kvazaar_internal.h"
#include "threads.h"
#include "yuv_io.h"

/**
 * \brief Open a file for reading.
 *
 * If the file is "-", stdin is used.
 *
 * \param filename  name of the file to open or "-"
 * \return          the opened file or NULL if opening fails
 */
static FILE* open_input_file(const char* filename)
{
  if (!strcmp(filename, "-")) return stdin;
  return fopen(filename, "rb");
}

/**
 * \brief Open a file for writing.
 *
 * If the file is "-", stdout is used.
 *
 * \param filename  name of the file to open or "-"
 * \return          the opened file or NULL if opening fails
 */
static FILE* open_output_file(const char* filename)
{
  if (!strcmp(filename, "-")) return stdout;
  return fopen(filename, "wb");
}

static unsigned get_padding(unsigned width_or_height){
  if (width_or_height % CU_MIN_SIZE_PIXELS){
    return CU_MIN_SIZE_PIXELS - (width_or_height % CU_MIN_SIZE_PIXELS);
  }else{
    return 0;
  }
}

#if KVZ_BIT_DEPTH == 8
#define PSNRMAX (255.0 * 255.0)
#else
  #define PSNRMAX ((double)PIXEL_MAX * (double)PIXEL_MAX)
#endif

/**
 * \brief Calculates image PSNR value
 *
 * \param src   source picture
 * \param rec   reconstructed picture
 * \prama psnr  returns the PSNR
 */
static void compute_psnr(const kvz_picture *const src,
                         const kvz_picture *const rec,
                         double psnr[3])
{
  assert(src->width  == rec->width);
  assert(src->height == rec->height);

  int32_t pixels = src->width * src->height;
  int colors = rec->chroma_format == KVZ_CSP_400 ? 1 : 3;

  for (int32_t c = 0; c < colors; ++c) {
    int32_t num_pixels = pixels;
    if (c != COLOR_Y) {
      num_pixels >>= 2;
    }
    psnr[c] = 0;
    for (int32_t i = 0; i < num_pixels; ++i) {
      const int32_t error = src->data[c][i] - rec->data[c][i];
      psnr[c] += error * error;
    }

    // Avoid division by zero
    if (psnr[c] == 0) psnr[c] = 99.0;
    psnr[c] = 10 * log10((num_pixels * PSNRMAX) / ((double)psnr[c]));;
  }
}

typedef struct {
  // Mutexes for synchronization.
  pthread_mutex_t* input_mutex;
  pthread_mutex_t* main_thread_mutex;

  // Parameters passed from main thread to input thread.
  FILE* input;
  const kvz_api *api;
  const cmdline_opts_t *opts;
  const encoder_control_t *encoder;
  uint8_t padding_x;
  uint8_t padding_y;

  // Picture and thread status passed from input thread to main thread.
  kvz_picture *img_in;
  int retval;

   // ***********************************************
   // Modified for SHVC
   const int input_layer;
   // ***********************************************

} input_handler_args;

#define PTHREAD_LOCK(l) if (pthread_mutex_lock((l)) != 0) { fprintf(stderr, "pthread_mutex_lock(%s) failed!\n", #l); assert(0); return 0; }
#define PTHREAD_UNLOCK(l) if (pthread_mutex_unlock((l)) != 0) { fprintf(stderr, "pthread_mutex_unlock(%s) failed!\n", #l); assert(0); return 0; }

#define RETVAL_RUNNING 0
#define RETVAL_FAILURE 1
#define RETVAL_EOF 2

/**
* \brief Handles input reading in a thread
*
* \param in_args  pointer to argument struct
*/
static void* input_read_thread(void* in_args)
{

  // Reading a frame works as follows:
  // - read full frame
  // if progressive: set read frame as output
  // if interlaced:
  // - allocate two fields and fill them according to field order
  // - deallocate the initial full frame

  input_handler_args* args = (input_handler_args*)in_args;
  kvz_picture *frame_in = NULL;
  int retval = RETVAL_RUNNING;
  int frames_read = 0;

  for (;;) {
    // Each iteration of this loop puts either a single frame or a field into
    // args->img_in for main thread to process.

    bool input_empty = !(args->opts->frames == 0 // number of frames to read is unknown
                         || frames_read < args->opts->frames); // not all frames have been read
    if (feof(args->input) || input_empty) {
      retval = RETVAL_EOF;
      goto done;
    }

    // ***********************************************
  // Modified for SHVC
    enum kvz_chroma_format csp = KVZ_FORMAT2CSP(args->opts->config->input_format);
    frame_in = args->api->picture_alloc_csp(csp,
                                            (*args->opts->config->input_widths)[args->input_layer]  + args->padding_x,
                                            (*args->opts->config->input_heights)[args->input_layer] + args->padding_y);

    if (!frame_in) {
      fprintf(stderr, "Failed to allocate image.\n");
      retval = RETVAL_FAILURE;
      goto done;
    }

    // Set PTS to make sure we pass it on correctly.
    frame_in->pts = frames_read;

<<<<<<< HEAD
    bool read_success = yuv_io_read(args->input, 
                                    (*args->opts->config->input_widths)[args->input_layer],
                                    (*args->opts->config->input_heights)[args->input_layer],
                                    args->encoder->cfg->input_bitdepth,
=======
    bool read_success = yuv_io_read(args->input,
                                    args->opts->config->width,
                                    args->opts->config->height,
                                    args->encoder->cfg.input_bitdepth,
>>>>>>> aae141f2
                                    args->encoder->bitdepth,
                                    frame_in);
    if (!read_success) {
      // reading failed
      if (feof(args->input)) {
        // When looping input, re-open the file and re-read data.
        if (args->opts->loop_input && args->input != stdin) {
          fclose(args->input);
          args->input = fopen(args->opts->input[args->input_layer], "rb");
          if (args->input == NULL) {
            fprintf(stderr, "Could not re-open input file, shutting down!\n");
            retval = RETVAL_FAILURE;
            goto done;
          }
          bool read_success = yuv_io_read(args->input,
<<<<<<< HEAD
                                         (*args->opts->config->input_widths)[args->input_layer],
                                         (*args->opts->config->input_heights)[args->input_layer],
                                          args->encoder->cfg->input_bitdepth,
=======
                                          args->opts->config->width,
                                          args->opts->config->height,
                                          args->encoder->cfg.input_bitdepth,
>>>>>>> aae141f2
                                          args->encoder->bitdepth,
                                          frame_in);
          if (!read_success) {
            fprintf(stderr, "Could not re-open input file, shutting down!\n");
            retval = RETVAL_FAILURE;
            goto done;
          }
        } else {
          retval = RETVAL_EOF;
          goto done;
        }
      } else {
        fprintf(stderr, "Failed to read a frame %d\n", frames_read);
        retval = RETVAL_FAILURE;
        goto done;
      }
    }
    // **********************************************

    frames_read++;

    if (args->encoder->cfg.source_scan_type != 0) {
      // Set source scan type for frame, so that it will be turned into fields.
      frame_in->interlacing = args->encoder->cfg.source_scan_type;
    }

    // Wait until main thread is ready to receive the next frame.
    PTHREAD_LOCK(args->input_mutex);
    args->img_in = frame_in;
    args->retval = retval;
    // Unlock main_thread_mutex to notify main thread that the new img_in
    // and retval have been placed to args.
    PTHREAD_UNLOCK(args->main_thread_mutex);

    frame_in = NULL;
  }

done:
  // Wait until main thread is ready to receive the next frame.
  PTHREAD_LOCK(args->input_mutex);
  args->img_in = NULL;
  args->retval = retval;
  // Unlock main_thread_mutex to notify main thread that the new img_in
  // and retval have been placed to args.
  PTHREAD_UNLOCK(args->main_thread_mutex);

  // Do some cleaning up.
  args->api->picture_free(frame_in);

  pthread_exit(NULL);
  return 0;
}
  
// ***********************************************
// Modified for SHVC
//Helper function for deallocating chained kvz_pictures
static void free_chained_img(const kvz_api const *api, kvz_picture *img )
{
  if( img == NULL ) return;
  while( img != img->base_image ) {
    kvz_picture *next_img = img->base_image;
    img->base_image = img;
    api->picture_free(img);
    img = next_img;
  }
  img->base_image = img;
  api->picture_free(img);
}
// ***********************************************

void output_recon_pictures(const kvz_api *const api,
                           FILE *recout,
                           kvz_picture *buffer[KVZ_MAX_GOP_LENGTH],
                           int *buffer_size,
                           uint64_t *next_pts,
                           unsigned width,
                           unsigned height)
{
  bool picture_written;
  do {
    picture_written = false;
    for (int i = 0; i < *buffer_size; i++) {

      kvz_picture *pic = buffer[i];
      if (pic->pts == *next_pts) {
        // Output the picture and remove it.
        if (!yuv_io_write(recout, pic, width, height)) {
          fprintf(stderr, "Failed to write reconstructed picture!\n");
        }
        api->picture_free(pic);
        picture_written = true;
        (*next_pts)++;

        // Move rest of the pictures one position backward.
        for (i++; i < *buffer_size; i++) {
          buffer[i - 1] = buffer[i];
          buffer[i] = NULL;
        }
        (*buffer_size)--;
      }
    }
  } while (picture_written);
}


/**
 * \brief Program main function.
 * \param argc Argument count from commandline
 * \param argv Argument list
 * \return Program exit state
 */
int main(int argc, char *argv[])
{
  int retval = EXIT_SUCCESS;

  cmdline_opts_t *opts = NULL; //!< Command line options
  kvz_encoder* enc = NULL;
  FILE **input  = NULL; //!< input files (YUV)
  FILE *output = NULL; //!< output file (HEVC NAL stream)
  FILE **recout = NULL; //!< reconstructed YUV outputs, --debug
  clock_t start_time = clock();
  clock_t encoding_start_cpu_time;
  KVZ_CLOCK_T encoding_start_real_time;
  
  clock_t encoding_end_cpu_time;
  KVZ_CLOCK_T encoding_end_real_time;

<<<<<<< HEAD
  // ***********************************************
  // Modified for SHVC
  //Need to declare these here because goto may jump over the initialization
  kvz_frame_info* info_out = NULL;
  uint32_t *len_out = NULL;
  pthread_t *input_threads = NULL;
  pthread_mutex_t *input_mutex = NULL;
  pthread_mutex_t *main_thread_mutex = NULL;
  input_handler_args *in_args = NULL;
  //*************************************************
=======
  // PTS of the reconstructed picture that should be output next.
  // Only used with --debug.
  uint64_t next_recon_pts = 0;
  // Buffer for storing reconstructed pictures that are not to be output
  // yet (i.e. in wrong order because GOP is used).
  // Only used with --debug.
  kvz_picture *recon_buffer[KVZ_MAX_GOP_LENGTH] = { NULL };
  int recon_buffer_size = 0;
>>>>>>> aae141f2

#ifdef _WIN32
  // Stderr needs to be text mode to convert \n to \r\n in Windows.
  setmode( _fileno( stderr ), _O_TEXT );
#endif
      
  CHECKPOINTS_INIT();

  const kvz_api * const api = kvz_api_get(8);

  opts = cmdline_opts_parse(api, argc, argv);
  // If problem with command line options, print banner and shutdown.
  if (!opts) {
    print_usage();

    goto exit_failure;
  }
  if (opts->version) {
    print_version();
    goto done;
  }
  if (opts->help) {
    print_help();
    goto done;
  }

  // ***********************************************
  // Modified for SHVC
  input = calloc(opts->num_inputs, sizeof(FILE*));
  for (size_t i = 0; i < opts->num_inputs; i++) {
    input[i] = open_input_file(opts->input[i]);
    if (input[i] == NULL) {
      fprintf(stderr, "Could not open input file, shutting down!\n");
      goto exit_failure;
    }
  }

  output = open_output_file(opts->output);
  if (output == NULL) {
    fprintf(stderr, "Could not open output file, shutting down!\n");
    goto exit_failure;
  }

#ifdef _WIN32
  // Set stdin and stdout to binary for pipes.
  if (*input == stdin) {
    _setmode(_fileno(stdin), _O_BINARY);
  }
  if (output == stdout) {
    _setmode(_fileno(stdout), _O_BINARY);
  }
#endif

  recout = calloc(opts->num_debugs, sizeof(FILE*));
  for (size_t i = 0; i < opts->num_debugs; i++) {
    if (opts->debug[i] != NULL) {
      recout[i] = open_output_file(opts->debug[i]);
      if (recout[i] == NULL) {
        fprintf(stderr, "Could not open reconstruction file (%s), shutting down!\n", opts->debug[i]);
        goto exit_failure;
      }
    }
  }
  
  enc = api->encoder_open(opts->config);
  if (!enc) {
    fprintf(stderr, "Failed to open encoder.\n");
    goto exit_failure;
  }

<<<<<<< HEAD
  encoder_control_t *encoder = enc->control;
=======
  const encoder_control_t *encoder = enc->control;

  fprintf(stderr, "Input: %s, output: %s\n", opts->input, opts->output);
  fprintf(stderr, "  Video size: %dx%d (input=%dx%d)\n",
         encoder->in.width, encoder->in.height,
         encoder->in.real_width, encoder->in.real_height);
>>>>>>> aae141f2

  for ( int i = 0; i < opts->num_inputs; i++) {
    fprintf(stderr, "Input layer %d:\n", i);
    fprintf(stderr, "  Input: %s, output: %s\n", opts->input[i], opts->output);
    fprintf(stderr, "    Video input size: %dx%d\n",
      *(opts->config->input_widths[i]), *(opts->config->input_heights[i]));

    if (opts->seek > 0 && !yuv_io_seek(input[i], opts->seek, (*opts->config->input_widths)[i], (*opts->config->input_heights)[i])) {
      fprintf(stderr, "Failed to seek %d frames.\n", opts->seek);
      goto exit_failure;
    }
  }
  for( const encoder_control_t* ctrl = encoder; ctrl != NULL ; ctrl = ctrl->next_enc_ctrl) {
    const kvz_config* cfg = ctrl->cfg;
    fprintf(stderr, "Layer %d:\n", cfg->layer);
    fprintf(stderr, "  Input layer: %d\n", cfg->input_layer);
    fprintf(stderr, "    Video size: %dx%d (input=%dx%d)\n",
      ctrl->in.width, ctrl->in.height,
      ctrl->in.real_width, ctrl->in.real_height);
    if( cfg->layer < opts->num_debugs ){
      fprintf(stderr, "  Debug output: %s\n", opts->debug[cfg->layer]);
    }
  }
//******************************************
  
    
  // ***********************************************
  // Modified for SHVC
  //Allocate space for some stuff
  info_out = malloc(sizeof(kvz_frame_info)*(*opts->config->max_layers));
  len_out = calloc(*opts->config->max_layers, sizeof(uint32_t)); // Each layer has their own len_out

  input_threads = malloc(sizeof(pthread_t)*opts->num_inputs);

  input_mutex = malloc(sizeof(pthread_mutex_t)*opts->num_inputs);
  main_thread_mutex = malloc(sizeof(pthread_mutex_t)*opts->num_inputs);

  in_args = calloc(opts->num_inputs,sizeof(input_handler_args));

  //Now, do the real stuff
  {

    KVZ_GET_TIME(&encoding_start_real_time);
    encoding_start_cpu_time = clock();

    uint64_t bitstream_length = 0;
    uint32_t frames_done = 0;
    double psnr_sum[3] = { 0.0, 0.0, 0.0 };

    for (int i = 0; i < opts->num_inputs; i++) {
      // Lock both mutexes at startup
      input_mutex[i] = PTHREAD_MUTEX_INITIALIZER;
      main_thread_mutex[i] = PTHREAD_MUTEX_INITIALIZER;
      PTHREAD_LOCK(&main_thread_mutex[i]);
      PTHREAD_LOCK(&input_mutex[i]);

      uint8_t padding_x = get_padding((*opts->config->input_widths)[i]);
      uint8_t padding_y = get_padding((*opts->config->input_heights)[i]);

      // Give arguments via struct to the input thread
      in_args[i].input_mutex = NULL;
      in_args[i].main_thread_mutex = NULL;

      in_args[i].input = input[i];
      in_args[i].api = api;
      in_args[i].opts = opts;
      in_args[i].encoder = encoder;
      in_args[i].padding_x = padding_x;
      in_args[i].padding_y = padding_y;

      in_args[i].img_in = NULL;
      in_args[i].retval = RETVAL_RUNNING;
      
      in_args[i].input_mutex = &input_mutex[i];
      in_args[i].main_thread_mutex = &main_thread_mutex[i];

      if (pthread_create(&input_threads[i], NULL, input_read_thread, (void*)&in_args[i]) != 0) {
        fprintf(stderr, "pthread_create failed!\n");
        assert(0);
        return 0;
      }

    }
    // ***********************************************
    kvz_picture *cur_in_img = NULL;
    for (;;) {

      // ***********************************************
      // Modified for SHVC
      //TODO: Move relevant de/allocation to done tag.
      kvz_picture *cur_img = NULL;
      for (int i = 0; i < opts->num_inputs; i++) {
        // Skip mutex locking if the input thread does not exist.
        if (in_args[i].retval == RETVAL_RUNNING) {
          // Unlock input_mutex so that the input thread can write the new
          // img_in and retval to in_args.
          PTHREAD_UNLOCK(&input_mutex[i]);
          // Wait until the input thread has updated in_args.
          PTHREAD_LOCK(&main_thread_mutex[i]);

          if( cur_in_img == NULL ){
            cur_in_img = in_args[i].img_in;
            cur_img = cur_in_img;
          } else {
            cur_img->base_image = in_args[i].img_in;
            cur_img = cur_img->base_image;
          }
          in_args[i].img_in = NULL;

        } else if(in_args[i].retval == RETVAL_EOF) {
          cur_in_img = NULL;
          break;
        } else if (in_args[i].retval == EXIT_FAILURE) {
          goto exit_failure;
        }
      }

      kvz_data_chunk* chunks_out = NULL;
      kvz_picture *img_rec = NULL;
      kvz_picture *img_src = NULL;
      //uint32_t len_out = 0;
      
      if (!api->encoder_encode(enc,
                               cur_in_img,
                               &chunks_out,
                               len_out,
                               &img_rec,
                               &img_src,
                               info_out)) {
        fprintf(stderr, "Failed to encode image.\n");
        free_chained_img(api, cur_in_img);
        goto exit_failure;
      }
      // ***********************************************

      if (chunks_out == NULL && cur_in_img == NULL) {
        // We are done since there is no more input and output left.
        break;
      }

      // ***********************************************
      // Modified for SHVC
      uint32_t tot_len_out = 0;
      for (int i = 0; i < *opts->config->max_layers; ++i) {
        tot_len_out += len_out[i];
      }

      if (chunks_out != NULL) {
        uint64_t written = 0;
        // Write data into the output file.
        for (kvz_data_chunk *chunk = chunks_out;
             chunk != NULL;
             chunk = chunk->next) {
          assert(written + chunk->len <= tot_len_out);
          if (fwrite(chunk->data, sizeof(uint8_t), chunk->len, output) != chunk->len) {
            fprintf(stderr, "Failed to write data to file.\n");
            free_chained_img(api, cur_in_img);
            api->chunk_free(chunks_out);
            goto exit_failure;
          }
          written += chunk->len;
        }
        fflush(output);

        bitstream_length += tot_len_out;

        // ***********************************************
        // Modified for SHVC

        // Compute and print stats.

        double frame_psnr[3] = { 0.0, 0.0, 0.0 };
<<<<<<< HEAD
        kvz_config *cfg = opts->config;
        kvz_picture *cur_src = img_src;
        kvz_picture *cur_rec = img_rec;

        for (int layer_id = 0; cfg != NULL; layer_id++) { 
          if (cfg->calc_psnr && cfg->source_scan_type == KVZ_INTERLACING_NONE) {
            // Do not compute PSNR for interlaced frames, because img_rec does not contain
            // the deinterlaced frame yet.
            compute_psnr(cur_src, cur_rec, frame_psnr);
          }

          //Write recout only for as many layers as rec outs were given
          if (layer_id < opts->num_debugs && recout[layer_id]) {
            // Since chunks_out was not NULL, img_rec should have been set.
            assert(cur_rec);
            if (!yuv_io_write(recout[layer_id],
              cur_rec,
              cfg->width,
              cfg->height)) {
              fprintf(stderr, "Failed to write reconstructed picture!\n");
            }
          }
=======
        if (encoder->cfg.calc_psnr && encoder->cfg.source_scan_type == KVZ_INTERLACING_NONE) {
          // Do not compute PSNR for interlaced frames, because img_rec does not contain
          // the deinterlaced frame yet.
          compute_psnr(img_src, img_rec, frame_psnr);
        }

        if (recout) {
          // Since chunks_out was not NULL, img_rec should have been set.
          assert(img_rec);

          // Move img_rec to the recon buffer.
          assert(recon_buffer_size < KVZ_MAX_GOP_LENGTH);
          recon_buffer[recon_buffer_size++] = img_rec;
          img_rec = NULL;

          // Try to output some reconstructed pictures.
          output_recon_pictures(api,
                                recout,
                                recon_buffer,
                                &recon_buffer_size,
                                &next_recon_pts,
                                opts->config->width,
                                opts->config->height);
        }
>>>>>>> aae141f2

          frames_done += 1;
          psnr_sum[0] += frame_psnr[0];
          psnr_sum[1] += frame_psnr[1];
          psnr_sum[2] += frame_psnr[2];


          print_frame_info(&(info_out[layer_id]), frame_psnr, len_out[layer_id], layer_id); 

          //Update stuff. The images of different layers should be chained together using base_image;
          cfg = cfg->next_cfg;
          cur_rec = cur_rec->base_image;
          cur_src = cur_src->base_image;
        }
      }

      free_chained_img(api, cur_in_img); cur_in_img = NULL;
      api->chunk_free(chunks_out);
      free_chained_img(api, img_rec); img_rec = NULL;
      free_chained_img(api, img_src); img_src = NULL;
    }
    
    KVZ_GET_TIME(&encoding_end_real_time);
    encoding_end_cpu_time = clock();
    // Coding finished

    // All reconstructed pictures should have been output.
    assert(recon_buffer_size == 0);

    // Print statistics of the coding
    fprintf(stderr, " Processed %d frames, %10llu bits",
            frames_done,
            (long long unsigned int)bitstream_length * 8);
    if (frames_done > 0) {
      // ***********************************************
      // Modified for SHVC. TODO: Compute seperatly for each layer?
      fprintf(stderr, " AVG PSNR: %2.4f %2.4f %2.4f",
              psnr_sum[0] / frames_done,
              psnr_sum[1] / frames_done,
              psnr_sum[2] / frames_done);
      // ***********************************************
    }
    fprintf(stderr, "\n");
    fprintf(stderr, " Total CPU time: %.3f s.\n", ((float)(clock() - start_time)) / CLOCKS_PER_SEC);

    {
      double encoding_time = ( (double)(encoding_end_cpu_time - encoding_start_cpu_time) ) / (double) CLOCKS_PER_SEC;
      double wall_time = KVZ_CLOCK_T_AS_DOUBLE(encoding_end_real_time) - KVZ_CLOCK_T_AS_DOUBLE(encoding_start_real_time);
      fprintf(stderr, " Encoding time: %.3f s.\n", encoding_time);
      fprintf(stderr, " Encoding wall time: %.3f s.\n", wall_time);
      fprintf(stderr, " Encoding CPU usage: %.2f%%\n", encoding_time/wall_time*100.f);
      fprintf(stderr, " FPS: %.2f\n", ((double)frames_done)/wall_time);
    }
    for (int i = 0; i < opts->num_inputs; i++) {
      pthread_join(input_threads[i], NULL);
    }

    //********************************
  }

  goto done;

exit_failure:
  retval = EXIT_FAILURE;

done:
  // ***********************************************
  // Modified for SHVC
  // deallocate structures
  if (enc) api->encoder_close(enc);
  
  // close files
  if (opts != NULL) {
    for (size_t i = 0; i < opts->num_inputs; i++) {
      if (input[i])  fclose(input[i]);
    }
    for (size_t i = 0; i < opts->num_debugs; i++) {
      if (recout[i]) fclose(recout[i]);
    }
  }
  free(input);
  if (output) fclose(output);  
  free(recout);

  //Free some stuff
  free(info_out);
  free(len_out);
  free(in_args);
  free(input_threads);
  free(input_mutex);
  free(main_thread_mutex);
  
  if (opts) cmdline_opts_free(api, opts);
  // ***********************************************

  CHECKPOINTS_FINALIZE();

  return retval;
}<|MERGE_RESOLUTION|>--- conflicted
+++ resolved
@@ -201,17 +201,10 @@
     // Set PTS to make sure we pass it on correctly.
     frame_in->pts = frames_read;
 
-<<<<<<< HEAD
-    bool read_success = yuv_io_read(args->input, 
+    bool read_success = yuv_io_read(args->input,
                                     (*args->opts->config->input_widths)[args->input_layer],
                                     (*args->opts->config->input_heights)[args->input_layer],
-                                    args->encoder->cfg->input_bitdepth,
-=======
-    bool read_success = yuv_io_read(args->input,
-                                    args->opts->config->width,
-                                    args->opts->config->height,
                                     args->encoder->cfg.input_bitdepth,
->>>>>>> aae141f2
                                     args->encoder->bitdepth,
                                     frame_in);
     if (!read_success) {
@@ -227,15 +220,9 @@
             goto done;
           }
           bool read_success = yuv_io_read(args->input,
-<<<<<<< HEAD
                                          (*args->opts->config->input_widths)[args->input_layer],
                                          (*args->opts->config->input_heights)[args->input_layer],
-                                          args->encoder->cfg->input_bitdepth,
-=======
-                                          args->opts->config->width,
-                                          args->opts->config->height,
                                           args->encoder->cfg.input_bitdepth,
->>>>>>> aae141f2
                                           args->encoder->bitdepth,
                                           frame_in);
           if (!read_success) {
@@ -363,9 +350,18 @@
   clock_t encoding_end_cpu_time;
   KVZ_CLOCK_T encoding_end_real_time;
 
-<<<<<<< HEAD
   // ***********************************************
   // Modified for SHVC
+  
+  // PTS of the reconstructed picture that should be output next.
+  // Only used with --debug.
+  uint64_t *next_recon_pts = NULL;
+  // Buffer for storing reconstructed pictures that are not to be output
+  // yet (i.e. in wrong order because GOP is used).
+  // Only used with --debug.
+  kvz_picture *(*recon_buffer)[KVZ_MAX_GOP_LENGTH] = NULL; //Feels so wrong but should mean recon_buffer is a pointer to kvz_picture* [KVZ_MAX_GOP_LENGTH] -arrays
+  int *recon_buffer_size = NULL;
+
   //Need to declare these here because goto may jump over the initialization
   kvz_frame_info* info_out = NULL;
   uint32_t *len_out = NULL;
@@ -374,16 +370,6 @@
   pthread_mutex_t *main_thread_mutex = NULL;
   input_handler_args *in_args = NULL;
   //*************************************************
-=======
-  // PTS of the reconstructed picture that should be output next.
-  // Only used with --debug.
-  uint64_t next_recon_pts = 0;
-  // Buffer for storing reconstructed pictures that are not to be output
-  // yet (i.e. in wrong order because GOP is used).
-  // Only used with --debug.
-  kvz_picture *recon_buffer[KVZ_MAX_GOP_LENGTH] = { NULL };
-  int recon_buffer_size = 0;
->>>>>>> aae141f2
 
 #ifdef _WIN32
   // Stderr needs to be text mode to convert \n to \r\n in Windows.
@@ -454,16 +440,7 @@
     goto exit_failure;
   }
 
-<<<<<<< HEAD
-  encoder_control_t *encoder = enc->control;
-=======
   const encoder_control_t *encoder = enc->control;
-
-  fprintf(stderr, "Input: %s, output: %s\n", opts->input, opts->output);
-  fprintf(stderr, "  Video size: %dx%d (input=%dx%d)\n",
-         encoder->in.width, encoder->in.height,
-         encoder->in.real_width, encoder->in.real_height);
->>>>>>> aae141f2
 
   for ( int i = 0; i < opts->num_inputs; i++) {
     fprintf(stderr, "Input layer %d:\n", i);
@@ -502,6 +479,11 @@
   main_thread_mutex = malloc(sizeof(pthread_mutex_t)*opts->num_inputs);
 
   in_args = calloc(opts->num_inputs,sizeof(input_handler_args));
+
+  //Allocate stuff for the debug output buffers etc.
+  next_recon_pts = calloc(opts->num_debugs,sizeof(uint64_t));
+  recon_buffer = calloc(opts->num_debugs,sizeof(kvz_picture*[KVZ_MAX_GOP_LENGTH])); //Feels so wrong but should mean recon_buffer is a pointer to kvz_picture* [KVZ_MAX_GOP_LENGTH] -arrays
+  recon_buffer_size = calloc(opts->num_debugs,sizeof(int));
 
   //Now, do the real stuff
   {
@@ -636,7 +618,6 @@
         // Compute and print stats.
 
         double frame_psnr[3] = { 0.0, 0.0, 0.0 };
-<<<<<<< HEAD
         kvz_config *cfg = opts->config;
         kvz_picture *cur_src = img_src;
         kvz_picture *cur_rec = img_rec;
@@ -652,58 +633,43 @@
           if (layer_id < opts->num_debugs && recout[layer_id]) {
             // Since chunks_out was not NULL, img_rec should have been set.
             assert(cur_rec);
-            if (!yuv_io_write(recout[layer_id],
-              cur_rec,
-              cfg->width,
-              cfg->height)) {
-              fprintf(stderr, "Failed to write reconstructed picture!\n");
-            }
+            
+            // Move img_rec to the recon buffer.
+            assert(recon_buffer_size[layer_id] < KVZ_MAX_GOP_LENGTH);
+            recon_buffer[layer_id][recon_buffer_size[layer_id]++] = cur_rec;
+            //cur_rec = NULL;
+            //Cur rec might be freed in output_recon_pictures so we need to move to the next picture here
+            kvz_picture *tmp = cur_rec;
+            cur_rec = cur_rec->base_image;
+            tmp->base_image = tmp;
+
+            // Try to output some reconstructed pictures.
+            output_recon_pictures(api,
+                                  recout[layer_id],
+                                  recon_buffer[layer_id],
+                                  &recon_buffer_size[layer_id],
+                                  &next_recon_pts[layer_id],
+                                  cfg->width,
+                                  cfg->height);
           }
-=======
-        if (encoder->cfg.calc_psnr && encoder->cfg.source_scan_type == KVZ_INTERLACING_NONE) {
-          // Do not compute PSNR for interlaced frames, because img_rec does not contain
-          // the deinterlaced frame yet.
-          compute_psnr(img_src, img_rec, frame_psnr);
-        }
-
-        if (recout) {
-          // Since chunks_out was not NULL, img_rec should have been set.
-          assert(img_rec);
-
-          // Move img_rec to the recon buffer.
-          assert(recon_buffer_size < KVZ_MAX_GOP_LENGTH);
-          recon_buffer[recon_buffer_size++] = img_rec;
-          img_rec = NULL;
-
-          // Try to output some reconstructed pictures.
-          output_recon_pictures(api,
-                                recout,
-                                recon_buffer,
-                                &recon_buffer_size,
-                                &next_recon_pts,
-                                opts->config->width,
-                                opts->config->height);
-        }
->>>>>>> aae141f2
 
           frames_done += 1;
           psnr_sum[0] += frame_psnr[0];
           psnr_sum[1] += frame_psnr[1];
           psnr_sum[2] += frame_psnr[2];
 
-
           print_frame_info(&(info_out[layer_id]), frame_psnr, len_out[layer_id], layer_id); 
 
           //Update stuff. The images of different layers should be chained together using base_image;
           cfg = cfg->next_cfg;
-          cur_rec = cur_rec->base_image;
           cur_src = cur_src->base_image;
         }
       }
 
       free_chained_img(api, cur_in_img); cur_in_img = NULL;
       api->chunk_free(chunks_out);
-      free_chained_img(api, img_rec); img_rec = NULL;
+      //free_chained_img(api, img_rec); //Should be freed by output_recon_pictures
+      img_rec = NULL;  
       free_chained_img(api, img_src); img_src = NULL;
     }
     
@@ -776,6 +742,9 @@
   free(input_threads);
   free(input_mutex);
   free(main_thread_mutex);
+  free(next_recon_pts);
+  free(recon_buffer);
+  free(recon_buffer_size);
   
   if (opts) cmdline_opts_free(api, opts);
   // ***********************************************
