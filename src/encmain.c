--- conflicted
+++ resolved
@@ -136,12 +136,9 @@
             "                                     0: 64x64, 1: 32x32, 2: 16x16, 3: 8x8\n"
             "          --pu-depth-intra <int>-<int> : Range for sizes of intra prediction units to try.\n"
             "                                     0: 64x64, 1: 32x32, 2: 16x16, 3: 8x8, 4: 4x4\n"
-<<<<<<< HEAD
             "          --no-info              : Don't add information about the encoder to settings.\n"
-=======
             "          --gop <int>           : Length of Group of Pictures, must be 8 or 0 [0]\n"
             "          --bipred               : Enable bi-prediction search\n"
->>>>>>> 79dc7e72
             "\n"
             "  Video Usability Information:\n"
             "          --sar <width:height>   : Specify Sample Aspect Ratio\n"
