--- conflicted
+++ resolved
@@ -922,19 +922,6 @@
   if (!multi_layer_ext_sps_flag) {
     WRITE_U(stream, 0, 1, "sps_sub_layer_ordering_info_present_flag");
 
-<<<<<<< HEAD
-    //for each layer
-    if (encoder->cfg->gop_lowdelay) {
-      WRITE_UE(stream, encoder->cfg->ref_frames, "sps_max_dec_pic_buffering");
-      WRITE_UE(stream, 0, "sps_num_reorder_pics");
-    }
-    else {
-      WRITE_UE(stream, encoder->cfg->ref_frames + encoder->cfg->gop_len, "sps_max_dec_pic_buffering");
-      WRITE_UE(stream, encoder->cfg->gop_len, "sps_num_reorder_pics");
-    }
-    WRITE_UE(stream, 0, "sps_max_latency_increase");
-    //end for
-=======
   //for each layer
   if (encoder->cfg.gop_lowdelay) {
     WRITE_UE(stream, encoder->cfg.ref_frames, "sps_max_dec_pic_buffering");
@@ -942,7 +929,6 @@
   } else {
     WRITE_UE(stream, encoder->cfg.ref_frames + encoder->cfg.gop_len, "sps_max_dec_pic_buffering");
     WRITE_UE(stream, encoder->cfg.gop_len, "sps_num_reorder_pics");
->>>>>>> aae141f2
   }
 
   WRITE_UE(stream, MIN_SIZE-3, "log2_min_coding_block_size_minus3");
@@ -1025,7 +1011,6 @@
 #ifdef KVZ_DEBUG
   printf("=========== Picture Parameter Set ID: 0 ===========\n");
 #endif
-<<<<<<< HEAD
   // ***********************************************
   // Modified for SHVC
   // parameter set ids are global (layer id does not matter)
@@ -1036,12 +1021,7 @@
   // ***********************************************
  
   
-  WRITE_U(stream, 0, 1, "dependent_slice_segments_enabled_flag");
-=======
-  WRITE_UE(stream, 0, "pic_parameter_set_id");
-  WRITE_UE(stream, 0, "seq_parameter_set_id");
   WRITE_U(stream, encoder->pps.dependent_slice_segments_enabled_flag, 1, "dependent_slice_segments_enabled_flag");
->>>>>>> aae141f2
   WRITE_U(stream, 0, 1, "output_flag_present_flag");
   WRITE_U(stream, 0, 3, "num_extra_slice_header_bits");
   WRITE_U(stream, encoder->cfg.signhide_enable, 1, "sign_data_hiding_flag");
@@ -1365,7 +1345,6 @@
       }
     }
   } else ref_negative = state->frame->ref->used_size;
-<<<<<<< HEAD
   //TODO: Make a better implementation
   //if( ref_negative > 0 && state->frame->ref->pocs[state->frame->ref->used_size-1] == state->frame->poc) --ref_negative;
   // ***********************************************
@@ -1395,12 +1374,6 @@
 
   WRITE_UE(stream, state->frame->slicetype, "slice_type");
 
-  // if !entropy_slice_flag
-
-    //if output_flag_present_flag
-      //WRITE_U(stream, 1, 1, "pic_output_flag");
-    //end if
-    //if( IdrPicFlag ) <- nal_unit_type == 5
 
   // ***********************************************
   // Modified for SHVC
@@ -1410,11 +1383,6 @@
       && state->frame->pictype != KVZ_NAL_IDR_N_LP)) {  
     WRITE_U(stream, state->frame->poc&0x1f, 5, "pic_order_cnt_lsb");
   }
-=======
-
-  WRITE_UE(stream, state->frame->slicetype, "slice_type");
-
->>>>>>> aae141f2
   if (state->frame->pictype != KVZ_NAL_IDR_W_RADL
       && state->frame->pictype != KVZ_NAL_IDR_N_LP)
   {
@@ -1461,11 +1429,6 @@
       for (j = 0; j < ref_positive; j++) {
         int8_t delta_poc = 0;
 
-
-
-<<<<<<< HEAD
-      if (encoder->cfg->gop_len) {
-=======
       WRITE_UE(stream, encoder->cfg.gop_len?delta_poc - last_poc - 1:0, "delta_poc_s0_minus1");
       last_poc = delta_poc;
       WRITE_U(stream,1,1, "used_by_curr_pic_s0_flag");
@@ -1476,7 +1439,6 @@
       int8_t delta_poc = 0;
       
       if (encoder->cfg.gop_len) {
->>>>>>> aae141f2
         int8_t found = 0;
         do {
           delta_poc = encoder->cfg.gop[state->frame->gop_offset].ref_pos[j + poc_shift];
@@ -1498,20 +1460,16 @@
         last_poc = delta_poc;
         WRITE_U(stream, 1, 1, "used_by_curr_pic_s1_flag");
       }
-<<<<<<< HEAD
-      //WRITE_UE(stream, 0, "short_term_ref_pic_set_idx");
+      
+      WRITE_UE(stream, encoder->cfg.gop_len ? delta_poc - last_poc - 1 : 0, "delta_poc_s1_minus1");
+      last_poc = delta_poc;
+      WRITE_U(stream, 1, 1, "used_by_curr_pic_s1_flag");
     }
     else if( num_short_term_ref_pic_sets > 1 ){
       uint32_t poc = state->frame->poc;
       //int stRpsIdx = num_short_term_ref_pic_sets <= poc ? 0 : num_short_term_ref_pic_sets - poc; //stRpsIdx==0 should be the one with max ref, so for the first frames use num_short_term_ref_pic_sets - Poc
       int stRpsIdx = (num_short_term_ref_pic_sets <= poc ? num_short_term_ref_pic_sets : poc) - 1; // num of (available) refs increases with idx/poc
       WRITE_U(stream, stRpsIdx, kvz_math_ceil_log2(num_short_term_ref_pic_sets), "short_term_ref_pic_set_idx"); //TODO: Get correct idx from somewhere
-=======
-      
-      WRITE_UE(stream, encoder->cfg.gop_len ? delta_poc - last_poc - 1 : 0, "delta_poc_s1_minus1");
-      last_poc = delta_poc;
-      WRITE_U(stream, 1, 1, "used_by_curr_pic_s1_flag");
->>>>>>> aae141f2
     }
     
     if (state->encoder_control->cfg.tmvp_enable) {
@@ -1544,19 +1502,12 @@
   }
     
   if (state->frame->slicetype != KVZ_SLICE_I) {
-      WRITE_U(stream, 1, 1, "num_ref_idx_active_override_flag");
-      WRITE_UE(stream, ref_negative != 0 ? ref_negative - 1: 0, "num_ref_idx_l0_active_minus1");
-      if (state->frame->slicetype == KVZ_SLICE_B) {
-        WRITE_UE(stream, ref_positive != 0 ? ref_positive - 1 : 0, "num_ref_idx_l1_active_minus1");
-        WRITE_U(stream, 0, 1, "mvd_l1_zero_flag");
-      }
-
-      // Temporal Motion Vector Prediction flags
-      if (state->encoder_control->cfg.tmvp_enable && ref_negative > 0) {
-        if (state->frame->slicetype == KVZ_SLICE_B) {
-<<<<<<< HEAD
-          WRITE_UE(stream, ref_positive != 0 ? ref_positive - 1 : 0, "num_ref_idx_l1_active_minus1");
-    }
+    WRITE_U(stream, 1, 1, "num_ref_idx_active_override_flag");
+    WRITE_UE(stream, ref_negative != 0 ? ref_negative - 1: 0, "num_ref_idx_l0_active_minus1");
+    if (state->frame->slicetype == KVZ_SLICE_B) {
+      WRITE_UE(stream, ref_positive != 0 ? ref_positive - 1 : 0, "num_ref_idx_l1_active_minus1");
+    }
+
     //TODO: Make a better check?
     //if( lists_modification_present_flag && NumPicTotalCurr>1 )
     if( state->encoder_control->layer.list_modification_present_flag && state->frame->ref->used_size > 1) {
@@ -1567,18 +1518,14 @@
         for (int i = 0; i < ref_negative; ++i) {
           //We want to move the ILR pic first
           WRITE_U(stream, (ref_negative+i-1)%ref_negative, kvz_math_ceil_log2(state->frame->ref->used_size), "list_entry_l0[i]");
-=======
-          // Always use L0 for prediction
-          WRITE_U(stream, 1, 1, "collocated_from_l0_flag");
->>>>>>> aae141f2
         }
       }
-      if (state->frame->slicetype == KVZ_SLICE_B) {
+      if(state->frame->slicetype == KVZ_SLICE_B) {
         uint8_t ref_pic_lists_modification_flag_l1 = 0;
-        WRITE_U(stream, ref_pic_lists_modification_flag_l1, 1, "ref_pic_list_modification_flag_l0");
+        WRITE_U(stream, ref_pic_lists_modification_flag_l1, 1, "ref_pic_list_modification_flag_l1");
         if (ref_pic_lists_modification_flag_l1) {
           for (int i = 0; i < ref_positive; ++i) {
-           WRITE_U(stream, i, kvz_math_ceil_log2(state->frame->ref->used_size), "list_entry_l1[i]");
+             WRITE_U(stream, i, kvz_math_ceil_log2(state->frame->ref->used_size), "list_entry_l1[i]");
           }
         }
       }
@@ -1588,14 +1535,21 @@
       WRITE_U(stream, 0, 1, "mvd_l1_zero_flag");
     }
 
-        if (ref_negative > 1) {
-          // Use first reference from L0
-          // ToDo: use better reference
-          WRITE_UE(stream, 0, "collocated_ref_idx");
-        }
-      }
-
-      WRITE_UE(stream, 5-MRG_MAX_NUM_CANDS, "five_minus_max_num_merge_cand");
+    // Temporal Motion Vector Prediction flags
+    if (state->encoder_control->cfg.tmvp_enable && ref_negative > 0) {
+      if (state->frame->slicetype == KVZ_SLICE_B) {
+        // Always use L0 for prediction
+        WRITE_U(stream, 1, 1, "collocated_from_l0_flag");
+      }
+      
+      if (ref_negative > 1) {
+        // Use first reference from L0
+        // ToDo: use better reference
+        WRITE_UE(stream, 0, "collocated_ref_idx");
+      }
+    }
+
+    WRITE_UE(stream, 5-MRG_MAX_NUM_CANDS, "five_minus_max_num_merge_cand");
   }
   //***********************************************
   {
@@ -1793,14 +1747,8 @@
   // ***********************************************
   // Modified for SHVC. TODO: only in base layer?
   // Send Kvazaar version information only in the first frame.
-<<<<<<< HEAD
   if (state->frame->num == 0 && encoder->cfg->add_encoder_info && state->encoder_control->layer.layer_id == 0) {
     kvz_nal_write(stream, KVZ_NAL_PREFIX_SEI_NUT, 0, first_nal_in_au, 0); //TODO: Need to specify layer?
-=======
-  if (state->frame->num == 0 && encoder->cfg.add_encoder_info) {
-    kvz_nal_write(stream, KVZ_NAL_PREFIX_SEI_NUT, 0, state->frame->first_nal);
-    state->frame->first_nal = false;
->>>>>>> aae141f2
     encoder_state_write_bitstream_prefix_sei_version(state);
 
     // spec:sei_rbsp() rbsp_trailing_bits
@@ -1816,12 +1764,7 @@
     //encoder_state_write_active_parameter_sets_sei_message(state);
     //kvz_bitstream_rbsp_trailing_bits(stream);
 
-<<<<<<< HEAD
     kvz_nal_write(stream, KVZ_NAL_PREFIX_SEI_NUT, 0, first_nal_in_au, 0); //TODO: Need to specify layer?
-=======
-    kvz_nal_write(stream, KVZ_NAL_PREFIX_SEI_NUT, 0, state->frame->first_nal);
-    state->frame->first_nal = false;
->>>>>>> aae141f2
     encoder_state_write_picture_timing_sei_message(state);
 
     // spec:sei_rbsp() rbsp_trailing_bits
@@ -1829,14 +1772,11 @@
   }
 
   {
-<<<<<<< HEAD
     uint8_t nal_type = (state->frame->is_idr_frame ? KVZ_NAL_IDR_W_RADL : KVZ_NAL_TRAIL_R);
     kvz_nal_write(stream, nal_type, 0, first_nal_in_au, state->encoder_control->layer.layer_id);
   }
  // ***********************************************
   {
-=======
->>>>>>> aae141f2
     PERFORMANCE_MEASURE_START(KVZ_PERF_FRAME);
     encoder_state_write_bitstream_children(state);
     PERFORMANCE_MEASURE_END(KVZ_PERF_FRAME, encoder->threadqueue, "type=write_bitstream_append,frame=%d,encoder_type=%c", state->frame->num, state->type);
