--- conflicted
+++ resolved
@@ -169,7 +169,7 @@
     tmp[i + 1][1] = _mm256_unpackhi_epi16(row[i + 0][1], row[i + 1][1]);
     tmp[i + 2][1] = _mm256_unpacklo_epi16(row[i + 2][1], row[i + 3][1]);
     tmp[i + 3][1] = _mm256_unpackhi_epi16(row[i + 2][1], row[i + 3][1]);
-  }
+    }
   for (i = 0; i < 32; i += 4) {
     row[i + 0][0] = _mm256_unpacklo_epi32(tmp[i + 0][0], tmp[i + 2][0]);
     row[i + 1][0] = _mm256_unpackhi_epi32(tmp[i + 0][0], tmp[i + 2][0]);
@@ -204,7 +204,7 @@
 
     tmp[i + 0][1] = _mm256_unpacklo_epi64(row[i / 2 + 8][1], row[i / 2 + 12][1]);
     tmp[i + 1][1] = _mm256_unpackhi_epi64(row[i / 2 + 8][1], row[i / 2 + 12][1]);
-  }
+    }
 
   for (i = 24; i < 32; i += 2) {
     tmp[i + 0][0] = _mm256_unpacklo_epi64(row[i / 2 + 12][0], row[i / 2 + 16][0]);
@@ -212,7 +212,7 @@
 
     tmp[i + 0][1] = _mm256_unpacklo_epi64(row[i / 2 + 12][1], row[i / 2 + 16][1]);
     tmp[i + 1][1] = _mm256_unpackhi_epi64(row[i / 2 + 12][1], row[i / 2 + 16][1]);
-  }
+    }
 
 
   for (i = 0; i < 8; ++i) {
@@ -302,7 +302,7 @@
     odd[0] = _mm256_set1_epi32(((int32_t*)first)[4 * (i + 1)]);
     odd[0] = _mm256_madd_epi16(odd[0], b[0]);
     accu[i + 1] = odd[0];
-  }
+    }
 
   for (j = 1; j < 4; ++j) {
 
@@ -322,7 +322,7 @@
       odd[0] = _mm256_madd_epi16(odd[0], b[0]);
       accu[i + 1] = _mm256_add_epi32(accu[i + 1], odd[0]);
     }
-  }
+    }
 
   for (i = 0; i < 8; i += 2) {
      __m256i result, first_half, second_half;
@@ -332,7 +332,7 @@
     result = _mm256_permute4x64_epi64(_mm256_packs_epi32(first_half, second_half), 0 + 8 + 16 + 192);
     _mm256_storeu_si256((__m256i*)dst + i / 2, result);
 
-  }
+    }
 }
 
 static void mul_clip_matrix_16x16_avx2(const int16_t *first, const int16_t *second, int16_t *dst, const int32_t shift)
@@ -360,7 +360,7 @@
     odd = _mm256_set1_epi32(((int32_t*)first)[stride * (i + 1)]);
     accu[i+1][0] = _mm256_madd_epi16(odd, row[0]);
     accu[i+1][1] = _mm256_madd_epi16(odd, row[1]);
-  }
+    }
 
   for (j = 2; j < 16; j+=2) {
 
@@ -382,7 +382,7 @@
       accu[i + 1][1] = _mm256_add_epi32(accu[i + 1][1], _mm256_madd_epi16(odd, row[1]));
 
     }
-  }
+    }
 
   for (i = 0; i < 16; ++i) {
     __m256i result, first_half, second_half;
@@ -392,7 +392,7 @@
     result = _mm256_permute4x64_epi64(_mm256_packs_epi32(first_half, second_half), 0 + 8 + 16 + 192);
     _mm256_storeu_si256((__m256i*)dst + i, result);
 
-  }
+    }
 }
 
 static void mul_clip_matrix_32x32_avx2(const int16_t *first, const int16_t *second, int16_t *dst, const int32_t shift)
@@ -431,7 +431,7 @@
     accu[i + 1][1] = _mm256_madd_epi16(odd, row[1]);
     accu[i + 1][2] = _mm256_madd_epi16(odd, row[2]);
     accu[i + 1][3] = _mm256_madd_epi16(odd, row[3]);
-  }
+    }
 
   for (j = 4; j < 64; j += 4) {
 
@@ -464,7 +464,7 @@
       accu[i + 1][3] = _mm256_add_epi32(accu[i + 1][3], _mm256_madd_epi16(odd, row[3]));
 
     }
-  }
+    }
 
   for (i = 0; i < 32; ++i) {
     __m256i result, first_quarter, second_quarter, third_quarter, fourth_quarter;
@@ -478,22 +478,16 @@
     result = _mm256_permute4x64_epi64(_mm256_packs_epi32(third_quarter, fourth_quarter), 0 + 8 + 16 + 192);
     _mm256_storeu_si256((__m256i*)dst + 2 * i + 1, result);
 
-  }
+    }
 }
 
 #define TRANSFORM(type, n) \
 \
-<<<<<<< HEAD
-  int16_t tmp[ n * n ]; \
-  int32_t shift_1st = g_convert_to_bit[ n ] + 1 + (bitdepth - 8); \
-  int32_t shift_2nd = g_convert_to_bit[ n ] + 8; \
-=======
 static void matrix_ ## type ## _ ## n ## x ## n ## _avx2(int8_t bitdepth, const int16_t *src, int16_t *dst)\
 {\
   int32_t shift_1st = g_convert_to_bit[n] + 1 + (bitdepth - 8); \
   int32_t shift_2nd = g_convert_to_bit[n] + 8; \
   int16_t tmp[n * n];\
->>>>>>> 61e15104
 \
   mul_clip_matrix_ ## n ## x ## n ## _avx2(src, (int16_t*)g_ ## type ## _ ## n ## _t, tmp, shift_1st);\
   mul_clip_matrix_ ## n ## x ## n ## _avx2((int16_t*)g_ ## type ## _ ## n ##, tmp, dst, shift_2nd);\
@@ -501,12 +495,8 @@
 
 #define ITRANSFORM(type, n) \
 \
-<<<<<<< HEAD
-  int16_t tmp[ n * n ]; \
-=======
 static void matrix_i ## type ## _## n ## x ## n ## _avx2(int8_t bitdepth, const int16_t *dst, int16_t *src)\
 {\
->>>>>>> 61e15104
   int32_t shift_1st = 7; \
   int32_t shift_2nd = 12 - (bitdepth - 8); \
   int16_t tmp[n * n];\
