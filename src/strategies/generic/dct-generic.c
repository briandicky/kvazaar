/*****************************************************************************
 * This file is part of Kvazaar HEVC encoder.
 *
 * Copyright (C) 2013-2014 Tampere University of Technology and others (see
 * COPYING file).
 *
 * Kvazaar is free software: you can redistribute it and/or modify
 * it under the terms of the GNU General Public License version 2 as published
 * by the Free Software Foundation.
 *
 * Kvazaar is distributed in the hope that it will be useful,
 * but WITHOUT ANY WARRANTY; without even the implied warranty of
 * MERCHANTABILITY or FITNESS FOR A PARTICULAR PURPOSE.  See the
 * GNU General Public License for more details.
 *
 * You should have received a copy of the GNU General Public License
 * along with Kvazaar.  If not, see <http://www.gnu.org/licenses/>.
 ****************************************************************************/

/*
 * \file
 */

#include <stdlib.h>

#include "strategyselector.h"
#include "encoder.h"

const int16_t g_dst_4[4][4] =
{
  { 29, 55, 74, 84 },
  { 74, 74, 0, -74 },
  { 84, -29, -74, 55 },
  { 55, -84, 74, -29 }
};

const int16_t g_dct_4[4][4] =
{
  { 64, 64, 64, 64 },
  { 83, 36, -36, -83 },
  { 64, -64, -64, 64 },
  { 36, -83, 83, -36 }
};

const int16_t g_dct_8[8][8] =
{
  { 64, 64, 64, 64, 64, 64, 64, 64 },
  { 89, 75, 50, 18, -18, -50, -75, -89 },
  { 83, 36, -36, -83, -83, -36, 36, 83 },
  { 75, -18, -89, -50, 50, 89, 18, -75 },
  { 64, -64, -64, 64, 64, -64, -64, 64 },
  { 50, -89, 18, 75, -75, -18, 89, -50 },
  { 36, -83, 83, -36, -36, 83, -83, 36 },
  { 18, -50, 75, -89, 89, -75, 50, -18 }
};

const int16_t g_dct_16[16][16] =
{
  { 64, 64, 64, 64, 64, 64, 64, 64, 64, 64, 64, 64, 64, 64, 64, 64 },
  { 90, 87, 80, 70, 57, 43, 25, 9, -9, -25, -43, -57, -70, -80, -87, -90 },
  { 89, 75, 50, 18, -18, -50, -75, -89, -89, -75, -50, -18, 18, 50, 75, 89 },
  { 87, 57, 9, -43, -80, -90, -70, -25, 25, 70, 90, 80, 43, -9, -57, -87 },
  { 83, 36, -36, -83, -83, -36, 36, 83, 83, 36, -36, -83, -83, -36, 36, 83 },
  { 80, 9, -70, -87, -25, 57, 90, 43, -43, -90, -57, 25, 87, 70, -9, -80 },
  { 75, -18, -89, -50, 50, 89, 18, -75, -75, 18, 89, 50, -50, -89, -18, 75 },
  { 70, -43, -87, 9, 90, 25, -80, -57, 57, 80, -25, -90, -9, 87, 43, -70 },
  { 64, -64, -64, 64, 64, -64, -64, 64, 64, -64, -64, 64, 64, -64, -64, 64 },
  { 57, -80, -25, 90, -9, -87, 43, 70, -70, -43, 87, 9, -90, 25, 80, -57 },
  { 50, -89, 18, 75, -75, -18, 89, -50, -50, 89, -18, -75, 75, 18, -89, 50 },
  { 43, -90, 57, 25, -87, 70, 9, -80, 80, -9, -70, 87, -25, -57, 90, -43 },
  { 36, -83, 83, -36, -36, 83, -83, 36, 36, -83, 83, -36, -36, 83, -83, 36 },
  { 25, -70, 90, -80, 43, 9, -57, 87, -87, 57, -9, -43, 80, -90, 70, -25 },
  { 18, -50, 75, -89, 89, -75, 50, -18, -18, 50, -75, 89, -89, 75, -50, 18 },
  { 9, -25, 43, -57, 70, -80, 87, -90, 90, -87, 80, -70, 57, -43, 25, -9 }
};

const int16_t g_dct_32[32][32] =
{
  { 64, 64, 64, 64, 64, 64, 64, 64, 64, 64, 64, 64, 64, 64, 64, 64, 64, 64, 64, 64, 64, 64, 64, 64, 64, 64, 64, 64, 64, 64, 64, 64 },
  { 90, 90, 88, 85, 82, 78, 73, 67, 61, 54, 46, 38, 31, 22, 13, 4, -4, -13, -22, -31, -38, -46, -54, -61, -67, -73, -78, -82, -85, -88, -90, -90 },
  { 90, 87, 80, 70, 57, 43, 25, 9, -9, -25, -43, -57, -70, -80, -87, -90, -90, -87, -80, -70, -57, -43, -25, -9, 9, 25, 43, 57, 70, 80, 87, 90 },
  { 90, 82, 67, 46, 22, -4, -31, -54, -73, -85, -90, -88, -78, -61, -38, -13, 13, 38, 61, 78, 88, 90, 85, 73, 54, 31, 4, -22, -46, -67, -82, -90 },
  { 89, 75, 50, 18, -18, -50, -75, -89, -89, -75, -50, -18, 18, 50, 75, 89, 89, 75, 50, 18, -18, -50, -75, -89, -89, -75, -50, -18, 18, 50, 75, 89 },
  { 88, 67, 31, -13, -54, -82, -90, -78, -46, -4, 38, 73, 90, 85, 61, 22, -22, -61, -85, -90, -73, -38, 4, 46, 78, 90, 82, 54, 13, -31, -67, -88 },
  { 87, 57, 9, -43, -80, -90, -70, -25, 25, 70, 90, 80, 43, -9, -57, -87, -87, -57, -9, 43, 80, 90, 70, 25, -25, -70, -90, -80, -43, 9, 57, 87 },
  { 85, 46, -13, -67, -90, -73, -22, 38, 82, 88, 54, -4, -61, -90, -78, -31, 31, 78, 90, 61, 4, -54, -88, -82, -38, 22, 73, 90, 67, 13, -46, -85 },
  { 83, 36, -36, -83, -83, -36, 36, 83, 83, 36, -36, -83, -83, -36, 36, 83, 83, 36, -36, -83, -83, -36, 36, 83, 83, 36, -36, -83, -83, -36, 36, 83 },
  { 82, 22, -54, -90, -61, 13, 78, 85, 31, -46, -90, -67, 4, 73, 88, 38, -38, -88, -73, -4, 67, 90, 46, -31, -85, -78, -13, 61, 90, 54, -22, -82 },
  { 80, 9, -70, -87, -25, 57, 90, 43, -43, -90, -57, 25, 87, 70, -9, -80, -80, -9, 70, 87, 25, -57, -90, -43, 43, 90, 57, -25, -87, -70, 9, 80 },
  { 78, -4, -82, -73, 13, 85, 67, -22, -88, -61, 31, 90, 54, -38, -90, -46, 46, 90, 38, -54, -90, -31, 61, 88, 22, -67, -85, -13, 73, 82, 4, -78 },
  { 75, -18, -89, -50, 50, 89, 18, -75, -75, 18, 89, 50, -50, -89, -18, 75, 75, -18, -89, -50, 50, 89, 18, -75, -75, 18, 89, 50, -50, -89, -18, 75 },
  { 73, -31, -90, -22, 78, 67, -38, -90, -13, 82, 61, -46, -88, -4, 85, 54, -54, -85, 4, 88, 46, -61, -82, 13, 90, 38, -67, -78, 22, 90, 31, -73 },
  { 70, -43, -87, 9, 90, 25, -80, -57, 57, 80, -25, -90, -9, 87, 43, -70, -70, 43, 87, -9, -90, -25, 80, 57, -57, -80, 25, 90, 9, -87, -43, 70 },
  { 67, -54, -78, 38, 85, -22, -90, 4, 90, 13, -88, -31, 82, 46, -73, -61, 61, 73, -46, -82, 31, 88, -13, -90, -4, 90, 22, -85, -38, 78, 54, -67 },
  { 64, -64, -64, 64, 64, -64, -64, 64, 64, -64, -64, 64, 64, -64, -64, 64, 64, -64, -64, 64, 64, -64, -64, 64, 64, -64, -64, 64, 64, -64, -64, 64 },
  { 61, -73, -46, 82, 31, -88, -13, 90, -4, -90, 22, 85, -38, -78, 54, 67, -67, -54, 78, 38, -85, -22, 90, 4, -90, 13, 88, -31, -82, 46, 73, -61 },
  { 57, -80, -25, 90, -9, -87, 43, 70, -70, -43, 87, 9, -90, 25, 80, -57, -57, 80, 25, -90, 9, 87, -43, -70, 70, 43, -87, -9, 90, -25, -80, 57 },
  { 54, -85, -4, 88, -46, -61, 82, 13, -90, 38, 67, -78, -22, 90, -31, -73, 73, 31, -90, 22, 78, -67, -38, 90, -13, -82, 61, 46, -88, 4, 85, -54 },
  { 50, -89, 18, 75, -75, -18, 89, -50, -50, 89, -18, -75, 75, 18, -89, 50, 50, -89, 18, 75, -75, -18, 89, -50, -50, 89, -18, -75, 75, 18, -89, 50 },
  { 46, -90, 38, 54, -90, 31, 61, -88, 22, 67, -85, 13, 73, -82, 4, 78, -78, -4, 82, -73, -13, 85, -67, -22, 88, -61, -31, 90, -54, -38, 90, -46 },
  { 43, -90, 57, 25, -87, 70, 9, -80, 80, -9, -70, 87, -25, -57, 90, -43, -43, 90, -57, -25, 87, -70, -9, 80, -80, 9, 70, -87, 25, 57, -90, 43 },
  { 38, -88, 73, -4, -67, 90, -46, -31, 85, -78, 13, 61, -90, 54, 22, -82, 82, -22, -54, 90, -61, -13, 78, -85, 31, 46, -90, 67, 4, -73, 88, -38 },
  { 36, -83, 83, -36, -36, 83, -83, 36, 36, -83, 83, -36, -36, 83, -83, 36, 36, -83, 83, -36, -36, 83, -83, 36, 36, -83, 83, -36, -36, 83, -83, 36 },
  { 31, -78, 90, -61, 4, 54, -88, 82, -38, -22, 73, -90, 67, -13, -46, 85, -85, 46, 13, -67, 90, -73, 22, 38, -82, 88, -54, -4, 61, -90, 78, -31 },
  { 25, -70, 90, -80, 43, 9, -57, 87, -87, 57, -9, -43, 80, -90, 70, -25, -25, 70, -90, 80, -43, -9, 57, -87, 87, -57, 9, 43, -80, 90, -70, 25 },
  { 22, -61, 85, -90, 73, -38, -4, 46, -78, 90, -82, 54, -13, -31, 67, -88, 88, -67, 31, 13, -54, 82, -90, 78, -46, 4, 38, -73, 90, -85, 61, -22 },
  { 18, -50, 75, -89, 89, -75, 50, -18, -18, 50, -75, 89, -89, 75, -50, 18, 18, -50, 75, -89, 89, -75, 50, -18, -18, 50, -75, 89, -89, 75, -50, 18 },
  { 13, -38, 61, -78, 88, -90, 85, -73, 54, -31, 4, 22, -46, 67, -82, 90, -90, 82, -67, 46, -22, -4, 31, -54, 73, -85, 90, -88, 78, -61, 38, -13 },
  { 9, -25, 43, -57, 70, -80, 87, -90, 90, -87, 80, -70, 57, -43, 25, -9, -9, 25, -43, 57, -70, 80, -87, 90, -90, 87, -80, 70, -57, 43, -25, 9 },
  { 4, -13, 22, -31, 38, -46, 54, -61, 67, -73, 78, -82, 85, -88, 90, -90, 90, -90, 88, -85, 82, -78, 73, -67, 61, -54, 46, -38, 31, -22, 13, -4 }
};

const int16_t g_dst_4_t[4][4] =
{
  { 29, 74, 84, 55 },
  { 55, 74, -29, -84 },
  { 74, 0, -74, 74 },
  { 84, -74, 55, -29 }
};

const int16_t g_dct_4_t[4][4] =
{
  { 64, 83, 64, 36, },
  { 64, 36, -64, -83, },
  { 64, -36, -64, 83, },
  { 64, -83, 64, -36 }
};

const int16_t g_dct_8_t[8][8] =
{
  { 64, 89, 83, 75, 64, 50, 36, 18, },
  { 64, 75, 36, -18, -64, -89, -83, -50, },
  { 64, 50, -36, -89, -64, 18, 83, 75, },
  { 64, 18, -83, -50, 64, 75, -36, -89, },
  { 64, -18, -83, 50, 64, -75, -36, 89, },
  { 64, -50, -36, 89, -64, -18, 83, -75, },
  { 64, -75, 36, 18, -64, 89, -83, 50, },
  { 64, -89, 83, -75, 64, -50, 36, -18 }
};

const int16_t g_dct_16_t[16][16] =
{
  { 64, 90, 89, 87, 83, 80, 75, 70, 64, 57, 50, 43, 36, 25, 18, 9, },
  { 64, 87, 75, 57, 36, 9, -18, -43, -64, -80, -89, -90, -83, -70, -50, -25, },
  { 64, 80, 50, 9, -36, -70, -89, -87, -64, -25, 18, 57, 83, 90, 75, 43, },
  { 64, 70, 18, -43, -83, -87, -50, 9, 64, 90, 75, 25, -36, -80, -89, -57, },
  { 64, 57, -18, -80, -83, -25, 50, 90, 64, -9, -75, -87, -36, 43, 89, 70, },
  { 64, 43, -50, -90, -36, 57, 89, 25, -64, -87, -18, 70, 83, 9, -75, -80, },
  { 64, 25, -75, -70, 36, 90, 18, -80, -64, 43, 89, 9, -83, -57, 50, 87, },
  { 64, 9, -89, -25, 83, 43, -75, -57, 64, 70, -50, -80, 36, 87, -18, -90, },
  { 64, -9, -89, 25, 83, -43, -75, 57, 64, -70, -50, 80, 36, -87, -18, 90, },
  { 64, -25, -75, 70, 36, -90, 18, 80, -64, -43, 89, -9, -83, 57, 50, -87, },
  { 64, -43, -50, 90, -36, -57, 89, -25, -64, 87, -18, -70, 83, -9, -75, 80, },
  { 64, -57, -18, 80, -83, 25, 50, -90, 64, 9, -75, 87, -36, -43, 89, -70, },
  { 64, -70, 18, 43, -83, 87, -50, -9, 64, -90, 75, -25, -36, 80, -89, 57, },
  { 64, -80, 50, -9, -36, 70, -89, 87, -64, 25, 18, -57, 83, -90, 75, -43, },
  { 64, -87, 75, -57, 36, -9, -18, 43, -64, 80, -89, 90, -83, 70, -50, 25, },
  { 64, -90, 89, -87, 83, -80, 75, -70, 64, -57, 50, -43, 36, -25, 18, -9 }
};

const int16_t g_dct_32_t[32][32] =
{
  { 64, 90, 90, 90, 89, 88, 87, 85, 83, 82, 80, 78, 75, 73, 70, 67, 64, 61, 57, 54, 50, 46, 43, 38, 36, 31, 25, 22, 18, 13, 9, 4, },
  { 64, 90, 87, 82, 75, 67, 57, 46, 36, 22, 9, -4, -18, -31, -43, -54, -64, -73, -80, -85, -89, -90, -90, -88, -83, -78, -70, -61, -50, -38, -25, -13, },
  { 64, 88, 80, 67, 50, 31, 9, -13, -36, -54, -70, -82, -89, -90, -87, -78, -64, -46, -25, -4, 18, 38, 57, 73, 83, 90, 90, 85, 75, 61, 43, 22, },
  { 64, 85, 70, 46, 18, -13, -43, -67, -83, -90, -87, -73, -50, -22, 9, 38, 64, 82, 90, 88, 75, 54, 25, -4, -36, -61, -80, -90, -89, -78, -57, -31, },
  { 64, 82, 57, 22, -18, -54, -80, -90, -83, -61, -25, 13, 50, 78, 90, 85, 64, 31, -9, -46, -75, -90, -87, -67, -36, 4, 43, 73, 89, 88, 70, 38, },
  { 64, 78, 43, -4, -50, -82, -90, -73, -36, 13, 57, 85, 89, 67, 25, -22, -64, -88, -87, -61, -18, 31, 70, 90, 83, 54, 9, -38, -75, -90, -80, -46, },
  { 64, 73, 25, -31, -75, -90, -70, -22, 36, 78, 90, 67, 18, -38, -80, -90, -64, -13, 43, 82, 89, 61, 9, -46, -83, -88, -57, -4, 50, 85, 87, 54, },
  { 64, 67, 9, -54, -89, -78, -25, 38, 83, 85, 43, -22, -75, -90, -57, 4, 64, 90, 70, 13, -50, -88, -80, -31, 36, 82, 87, 46, -18, -73, -90, -61, },
  { 64, 61, -9, -73, -89, -46, 25, 82, 83, 31, -43, -88, -75, -13, 57, 90, 64, -4, -70, -90, -50, 22, 80, 85, 36, -38, -87, -78, -18, 54, 90, 67, },
  { 64, 54, -25, -85, -75, -4, 70, 88, 36, -46, -90, -61, 18, 82, 80, 13, -64, -90, -43, 38, 89, 67, -9, -78, -83, -22, 57, 90, 50, -31, -87, -73, },
  { 64, 46, -43, -90, -50, 38, 90, 54, -36, -90, -57, 31, 89, 61, -25, -88, -64, 22, 87, 67, -18, -85, -70, 13, 83, 73, -9, -82, -75, 4, 80, 78, },
  { 64, 38, -57, -88, -18, 73, 80, -4, -83, -67, 25, 90, 50, -46, -90, -31, 64, 85, 9, -78, -75, 13, 87, 61, -36, -90, -43, 54, 89, 22, -70, -82, },
  { 64, 31, -70, -78, 18, 90, 43, -61, -83, 4, 87, 54, -50, -88, -9, 82, 64, -38, -90, -22, 75, 73, -25, -90, -36, 67, 80, -13, -89, -46, 57, 85, },
  { 64, 22, -80, -61, 50, 85, -9, -90, -36, 73, 70, -38, -89, -4, 87, 46, -64, -78, 25, 90, 18, -82, -57, 54, 83, -13, -90, -31, 75, 67, -43, -88, },
  { 64, 13, -87, -38, 75, 61, -57, -78, 36, 88, -9, -90, -18, 85, 43, -73, -64, 54, 80, -31, -89, 4, 90, 22, -83, -46, 70, 67, -50, -82, 25, 90, },
  { 64, 4, -90, -13, 89, 22, -87, -31, 83, 38, -80, -46, 75, 54, -70, -61, 64, 67, -57, -73, 50, 78, -43, -82, 36, 85, -25, -88, 18, 90, -9, -90, },
  { 64, -4, -90, 13, 89, -22, -87, 31, 83, -38, -80, 46, 75, -54, -70, 61, 64, -67, -57, 73, 50, -78, -43, 82, 36, -85, -25, 88, 18, -90, -9, 90, },
  { 64, -13, -87, 38, 75, -61, -57, 78, 36, -88, -9, 90, -18, -85, 43, 73, -64, -54, 80, 31, -89, -4, 90, -22, -83, 46, 70, -67, -50, 82, 25, -90, },
  { 64, -22, -80, 61, 50, -85, -9, 90, -36, -73, 70, 38, -89, 4, 87, -46, -64, 78, 25, -90, 18, 82, -57, -54, 83, 13, -90, 31, 75, -67, -43, 88, },
  { 64, -31, -70, 78, 18, -90, 43, 61, -83, -4, 87, -54, -50, 88, -9, -82, 64, 38, -90, 22, 75, -73, -25, 90, -36, -67, 80, 13, -89, 46, 57, -85, },
  { 64, -38, -57, 88, -18, -73, 80, 4, -83, 67, 25, -90, 50, 46, -90, 31, 64, -85, 9, 78, -75, -13, 87, -61, -36, 90, -43, -54, 89, -22, -70, 82, },
  { 64, -46, -43, 90, -50, -38, 90, -54, -36, 90, -57, -31, 89, -61, -25, 88, -64, -22, 87, -67, -18, 85, -70, -13, 83, -73, -9, 82, -75, -4, 80, -78, },
  { 64, -54, -25, 85, -75, 4, 70, -88, 36, 46, -90, 61, 18, -82, 80, -13, -64, 90, -43, -38, 89, -67, -9, 78, -83, 22, 57, -90, 50, 31, -87, 73, },
  { 64, -61, -9, 73, -89, 46, 25, -82, 83, -31, -43, 88, -75, 13, 57, -90, 64, 4, -70, 90, -50, -22, 80, -85, 36, 38, -87, 78, -18, -54, 90, -67, },
  { 64, -67, 9, 54, -89, 78, -25, -38, 83, -85, 43, 22, -75, 90, -57, -4, 64, -90, 70, -13, -50, 88, -80, 31, 36, -82, 87, -46, -18, 73, -90, 61, },
  { 64, -73, 25, 31, -75, 90, -70, 22, 36, -78, 90, -67, 18, 38, -80, 90, -64, 13, 43, -82, 89, -61, 9, 46, -83, 88, -57, 4, 50, -85, 87, -54, },
  { 64, -78, 43, 4, -50, 82, -90, 73, -36, -13, 57, -85, 89, -67, 25, 22, -64, 88, -87, 61, -18, -31, 70, -90, 83, -54, 9, 38, -75, 90, -80, 46, },
  { 64, -82, 57, -22, -18, 54, -80, 90, -83, 61, -25, -13, 50, -78, 90, -85, 64, -31, -9, 46, -75, 90, -87, 67, -36, -4, 43, -73, 89, -88, 70, -38, },
  { 64, -85, 70, -46, 18, 13, -43, 67, -83, 90, -87, 73, -50, 22, 9, -38, 64, -82, 90, -88, 75, -54, 25, 4, -36, 61, -80, 90, -89, 78, -57, 31, },
  { 64, -88, 80, -67, 50, -31, 9, 13, -36, 54, -70, 82, -89, 90, -87, 78, -64, 46, -25, 4, 18, -38, 57, -73, 83, -90, 90, -85, 75, -61, 43, -22, },
  { 64, -90, 87, -82, 75, -67, 57, -46, 36, -22, 9, 4, -18, 31, -43, 54, -64, 73, -80, 85, -89, 90, -90, 88, -83, 78, -70, 61, -50, 38, -25, 13, },
  { 64, -90, 90, -90, 89, -88, 87, -85, 83, -82, 80, -78, 75, -73, 70, -67, 64, -61, 57, -54, 50, -46, 43, -38, 36, -31, 25, -22, 18, -13, 9, -4 }
};

/**
 * \brief Generic partial butterfly functions
 *
 * TODO: description
 *
 * \param TODO   
 *
 * \returns TODO
 */

// Fast DST Algorithm. Full matrix multiplication for DST and Fast DST algorithm
// gives identical results
static void fast_forward_dst_4_generic(short *block, short *coeff, int32_t shift)  // input block, output coeff
{
  int32_t i, c[4];
  int32_t rnd_factor = 1 << (shift - 1);
  for (i = 0; i < 4; i++) {
    // int32_termediate Variables
    c[0] = block[4 * i + 0] + block[4 * i + 3];
    c[1] = block[4 * i + 1] + block[4 * i + 3];
    c[2] = block[4 * i + 0] - block[4 * i + 1];
    c[3] = 74 * block[4 * i + 2];

    coeff[i] = (short)((29 * c[0] + 55 * c[1] + c[3] + rnd_factor) >> shift);
    coeff[4 + i] = (short)((74 * (block[4 * i + 0] + block[4 * i + 1] - block[4 * i + 3]) + rnd_factor) >> shift);
    coeff[8 + i] = (short)((29 * c[2] + 55 * c[0] - c[3] + rnd_factor) >> shift);
    coeff[12 + i] = (short)((55 * c[2] - 29 * c[1] + c[3] + rnd_factor) >> shift);
  }
}

static void fast_inverse_dst_4_generic(short *tmp, short *block, int shift)  // input tmp, output block
{
  int i, c[4];
  int rnd_factor = 1 << (shift - 1);
  for (i = 0; i < 4; i++) {
    // Intermediate Variables
    c[0] = tmp[i] + tmp[8 + i];
    c[1] = tmp[8 + i] + tmp[12 + i];
    c[2] = tmp[i] - tmp[12 + i];
    c[3] = 74 * tmp[4 + i];

    block[4 * i + 0] = (short)CLIP(-32768, 32767, (29 * c[0] + 55 * c[1] + c[3] + rnd_factor) >> shift);
    block[4 * i + 1] = (short)CLIP(-32768, 32767, (55 * c[2] - 29 * c[1] + c[3] + rnd_factor) >> shift);
    block[4 * i + 2] = (short)CLIP(-32768, 32767, (74 * (tmp[i] - tmp[8 + i] + tmp[12 + i]) + rnd_factor) >> shift);
    block[4 * i + 3] = (short)CLIP(-32768, 32767, (55 * c[0] + 29 * c[2] - c[3] + rnd_factor) >> shift);
  }
}


static void partial_butterfly_4_generic(short *src, short *dst,
  int32_t shift)
{
  int32_t j;
  int32_t e[2], o[2];
  int32_t add = 1 << (shift - 1);
  const int32_t line = 4;

  for (j = 0; j < line; j++) {
    // E and O
    e[0] = src[0] + src[3];
    o[0] = src[0] - src[3];
    e[1] = src[1] + src[2];
    o[1] = src[1] - src[2];

    dst[0] = (short)((g_dct_4[0][0] * e[0] + g_dct_4[0][1] * e[1] + add) >> shift);
    dst[2 * line] = (short)((g_dct_4[2][0] * e[0] + g_dct_4[2][1] * e[1] + add) >> shift);
    dst[line] = (short)((g_dct_4[1][0] * o[0] + g_dct_4[1][1] * o[1] + add) >> shift);
    dst[3 * line] = (short)((g_dct_4[3][0] * o[0] + g_dct_4[3][1] * o[1] + add) >> shift);

    src += 4;
    dst++;
  }
}


static void partial_butterfly_inverse_4_generic(short *src, short *dst,
  int shift)
{
  int j;
  int e[2], o[2];
  int add = 1 << (shift - 1);
  const int32_t line = 4;

  for (j = 0; j < line; j++) {
    // Utilizing symmetry properties to the maximum to minimize the number of multiplications
    o[0] = g_dct_4[1][0] * src[line] + g_dct_4[3][0] * src[3 * line];
    o[1] = g_dct_4[1][1] * src[line] + g_dct_4[3][1] * src[3 * line];
    e[0] = g_dct_4[0][0] * src[0] + g_dct_4[2][0] * src[2 * line];
    e[1] = g_dct_4[0][1] * src[0] + g_dct_4[2][1] * src[2 * line];

    // Combining even and odd terms at each hierarchy levels to calculate the final spatial domain vector
    dst[0] = (short)CLIP(-32768, 32767, (e[0] + o[0] + add) >> shift);
    dst[1] = (short)CLIP(-32768, 32767, (e[1] + o[1] + add) >> shift);
    dst[2] = (short)CLIP(-32768, 32767, (e[1] - o[1] + add) >> shift);
    dst[3] = (short)CLIP(-32768, 32767, (e[0] - o[0] + add) >> shift);

    src++;
    dst += 4;
  }
}


static void partial_butterfly_8_generic(short *src, short *dst,
  int32_t shift)
{
  int32_t j, k;
  int32_t e[4], o[4];
  int32_t ee[2], eo[2];
  int32_t add = 1 << (shift - 1);
  const int32_t line = 8;

  for (j = 0; j < line; j++) {
    // E and O
    for (k = 0; k < 4; k++) {
      e[k] = src[k] + src[7 - k];
      o[k] = src[k] - src[7 - k];
    }
    // EE and EO
    ee[0] = e[0] + e[3];
    eo[0] = e[0] - e[3];
    ee[1] = e[1] + e[2];
    eo[1] = e[1] - e[2];

    dst[0] = (short)((g_dct_8[0][0] * ee[0] + g_dct_8[0][1] * ee[1] + add) >> shift);
    dst[4 * line] = (short)((g_dct_8[4][0] * ee[0] + g_dct_8[4][1] * ee[1] + add) >> shift);
    dst[2 * line] = (short)((g_dct_8[2][0] * eo[0] + g_dct_8[2][1] * eo[1] + add) >> shift);
    dst[6 * line] = (short)((g_dct_8[6][0] * eo[0] + g_dct_8[6][1] * eo[1] + add) >> shift);

    dst[line] = (short)((g_dct_8[1][0] * o[0] + g_dct_8[1][1] * o[1] + g_dct_8[1][2] * o[2] + g_dct_8[1][3] * o[3] + add) >> shift);
    dst[3 * line] = (short)((g_dct_8[3][0] * o[0] + g_dct_8[3][1] * o[1] + g_dct_8[3][2] * o[2] + g_dct_8[3][3] * o[3] + add) >> shift);
    dst[5 * line] = (short)((g_dct_8[5][0] * o[0] + g_dct_8[5][1] * o[1] + g_dct_8[5][2] * o[2] + g_dct_8[5][3] * o[3] + add) >> shift);
    dst[7 * line] = (short)((g_dct_8[7][0] * o[0] + g_dct_8[7][1] * o[1] + g_dct_8[7][2] * o[2] + g_dct_8[7][3] * o[3] + add) >> shift);

    src += 8;
    dst++;
  }
}


static void partial_butterfly_inverse_8_generic(int16_t *src, int16_t *dst,
  int32_t shift)
{
  int32_t j, k;
  int32_t e[4], o[4];
  int32_t ee[2], eo[2];
  int32_t add = 1 << (shift - 1);
  const int32_t line = 8;

  for (j = 0; j < line; j++) {
    // Utilizing symmetry properties to the maximum to minimize the number of multiplications
    for (k = 0; k < 4; k++) {
      o[k] = g_dct_8[1][k] * src[line] + g_dct_8[3][k] * src[3 * line] + g_dct_8[5][k] * src[5 * line] + g_dct_8[7][k] * src[7 * line];
    }

    eo[0] = g_dct_8[2][0] * src[2 * line] + g_dct_8[6][0] * src[6 * line];
    eo[1] = g_dct_8[2][1] * src[2 * line] + g_dct_8[6][1] * src[6 * line];
    ee[0] = g_dct_8[0][0] * src[0] + g_dct_8[4][0] * src[4 * line];
    ee[1] = g_dct_8[0][1] * src[0] + g_dct_8[4][1] * src[4 * line];

    // Combining even and odd terms at each hierarchy levels to calculate the final spatial domain vector
    e[0] = ee[0] + eo[0];
    e[3] = ee[0] - eo[0];
    e[1] = ee[1] + eo[1];
    e[2] = ee[1] - eo[1];
    for (k = 0; k < 4; k++) {
      dst[k] = (int16_t)MAX(-32768, MIN(32767, (e[k] + o[k] + add) >> shift));
      dst[k + 4] = (int16_t)MAX(-32768, MIN(32767, (e[3 - k] - o[3 - k] + add) >> shift));
    }
    src++;
    dst += 8;
  }
}


static void partial_butterfly_16_generic(short *src, short *dst,
  int32_t shift)
{
  int32_t j, k;
  int32_t e[8], o[8];
  int32_t ee[4], eo[4];
  int32_t eee[2], eeo[2];
  int32_t add = 1 << (shift - 1);
  const int32_t line = 16;

  for (j = 0; j < line; j++) {
    // E and O
    for (k = 0; k < 8; k++) {
      e[k] = src[k] + src[15 - k];
      o[k] = src[k] - src[15 - k];
    }
    // EE and EO
    for (k = 0; k < 4; k++) {
      ee[k] = e[k] + e[7 - k];
      eo[k] = e[k] - e[7 - k];
    }
    // EEE and EEO
    eee[0] = ee[0] + ee[3];
    eeo[0] = ee[0] - ee[3];
    eee[1] = ee[1] + ee[2];
    eeo[1] = ee[1] - ee[2];

    dst[0] = (short)((g_dct_16[0][0] * eee[0] + g_dct_16[0][1] * eee[1] + add) >> shift);
    dst[8 * line] = (short)((g_dct_16[8][0] * eee[0] + g_dct_16[8][1] * eee[1] + add) >> shift);
    dst[4 * line] = (short)((g_dct_16[4][0] * eeo[0] + g_dct_16[4][1] * eeo[1] + add) >> shift);
    dst[12 * line] = (short)((g_dct_16[12][0] * eeo[0] + g_dct_16[12][1] * eeo[1] + add) >> shift);

    for (k = 2; k < 16; k += 4) {
      dst[k*line] = (short)((g_dct_16[k][0] * eo[0] + g_dct_16[k][1] * eo[1] + g_dct_16[k][2] * eo[2] + g_dct_16[k][3] * eo[3] + add) >> shift);
    }

    for (k = 1; k < 16; k += 2) {
      dst[k*line] = (short)((g_dct_16[k][0] * o[0] + g_dct_16[k][1] * o[1] + g_dct_16[k][2] * o[2] + g_dct_16[k][3] * o[3] +
        g_dct_16[k][4] * o[4] + g_dct_16[k][5] * o[5] + g_dct_16[k][6] * o[6] + g_dct_16[k][7] * o[7] + add) >> shift);
    }

    src += 16;
    dst++;
  }
}


static void partial_butterfly_inverse_16_generic(int16_t *src, int16_t *dst,
  int32_t shift)
{
  int32_t j, k;
  int32_t e[8], o[8];
  int32_t ee[4], eo[4];
  int32_t eee[2], eeo[2];
  int32_t add = 1 << (shift - 1);
  const int32_t line = 16;

  for (j = 0; j < line; j++) {
    // Utilizing symmetry properties to the maximum to minimize the number of multiplications
    for (k = 0; k < 8; k++)  {
      o[k] = g_dct_16[1][k] * src[line] + g_dct_16[3][k] * src[3 * line] + g_dct_16[5][k] * src[5 * line] + g_dct_16[7][k] * src[7 * line] +
        g_dct_16[9][k] * src[9 * line] + g_dct_16[11][k] * src[11 * line] + g_dct_16[13][k] * src[13 * line] + g_dct_16[15][k] * src[15 * line];
    }
    for (k = 0; k < 4; k++) {
      eo[k] = g_dct_16[2][k] * src[2 * line] + g_dct_16[6][k] * src[6 * line] + g_dct_16[10][k] * src[10 * line] + g_dct_16[14][k] * src[14 * line];
    }
    eeo[0] = g_dct_16[4][0] * src[4 * line] + g_dct_16[12][0] * src[12 * line];
    eee[0] = g_dct_16[0][0] * src[0] + g_dct_16[8][0] * src[8 * line];
    eeo[1] = g_dct_16[4][1] * src[4 * line] + g_dct_16[12][1] * src[12 * line];
    eee[1] = g_dct_16[0][1] * src[0] + g_dct_16[8][1] * src[8 * line];

    // Combining even and odd terms at each hierarchy levels to calculate the final spatial domain vector
    for (k = 0; k < 2; k++) {
      ee[k] = eee[k] + eeo[k];
      ee[k + 2] = eee[1 - k] - eeo[1 - k];
    }
    for (k = 0; k < 4; k++) {
      e[k] = ee[k] + eo[k];
      e[k + 4] = ee[3 - k] - eo[3 - k];
    }
    for (k = 0; k < 8; k++) {
      dst[k] = (short)MAX(-32768, MIN(32767, (e[k] + o[k] + add) >> shift));
      dst[k + 8] = (short)MAX(-32768, MIN(32767, (e[7 - k] - o[7 - k] + add) >> shift));
    }
    src++;
    dst += 16;
  }
}


static void partial_butterfly_32_generic(short *src, short *dst,
  int32_t shift)
{
  int32_t j, k;
  int32_t e[16], o[16];
  int32_t ee[8], eo[8];
  int32_t eee[4], eeo[4];
  int32_t eeee[2], eeeo[2];
  int32_t add = 1 << (shift - 1);
  const int32_t line = 32;

  for (j = 0; j < line; j++) {
    // E and O
    for (k = 0; k < 16; k++) {
      e[k] = src[k] + src[31 - k];
      o[k] = src[k] - src[31 - k];
    }
    // EE and EO
    for (k = 0; k < 8; k++) {
      ee[k] = e[k] + e[15 - k];
      eo[k] = e[k] - e[15 - k];
    }
    // EEE and EEO
    for (k = 0; k < 4; k++) {
      eee[k] = ee[k] + ee[7 - k];
      eeo[k] = ee[k] - ee[7 - k];
    }
    // EEEE and EEEO
    eeee[0] = eee[0] + eee[3];
    eeeo[0] = eee[0] - eee[3];
    eeee[1] = eee[1] + eee[2];
    eeeo[1] = eee[1] - eee[2];

    dst[0] = (short)((g_dct_32[0][0] * eeee[0] + g_dct_32[0][1] * eeee[1] + add) >> shift);
    dst[16 * line] = (short)((g_dct_32[16][0] * eeee[0] + g_dct_32[16][1] * eeee[1] + add) >> shift);
    dst[8 * line] = (short)((g_dct_32[8][0] * eeeo[0] + g_dct_32[8][1] * eeeo[1] + add) >> shift);
    dst[24 * line] = (short)((g_dct_32[24][0] * eeeo[0] + g_dct_32[24][1] * eeeo[1] + add) >> shift);
    for (k = 4; k < 32; k += 8) {
      dst[k*line] = (short)((g_dct_32[k][0] * eeo[0] + g_dct_32[k][1] * eeo[1] + g_dct_32[k][2] * eeo[2] + g_dct_32[k][3] * eeo[3] + add) >> shift);
    }
    for (k = 2; k < 32; k += 4) {
      dst[k*line] = (short)((g_dct_32[k][0] * eo[0] + g_dct_32[k][1] * eo[1] + g_dct_32[k][2] * eo[2] + g_dct_32[k][3] * eo[3] +
        g_dct_32[k][4] * eo[4] + g_dct_32[k][5] * eo[5] + g_dct_32[k][6] * eo[6] + g_dct_32[k][7] * eo[7] + add) >> shift);
    }
    for (k = 1; k < 32; k += 2) {
      dst[k*line] = (short)((g_dct_32[k][0] * o[0] + g_dct_32[k][1] * o[1] + g_dct_32[k][2] * o[2] + g_dct_32[k][3] * o[3] +
        g_dct_32[k][4] * o[4] + g_dct_32[k][5] * o[5] + g_dct_32[k][6] * o[6] + g_dct_32[k][7] * o[7] +
        g_dct_32[k][8] * o[8] + g_dct_32[k][9] * o[9] + g_dct_32[k][10] * o[10] + g_dct_32[k][11] * o[11] +
        g_dct_32[k][12] * o[12] + g_dct_32[k][13] * o[13] + g_dct_32[k][14] * o[14] + g_dct_32[k][15] * o[15] + add) >> shift);
    }
    src += 32;
    dst++;
  }
}


static void partial_butterfly_inverse_32_generic(int16_t *src, int16_t *dst,
  int32_t shift)
{
  int32_t j, k;
  int32_t e[16], o[16];
  int32_t ee[8], eo[8];
  int32_t eee[4], eeo[4];
  int32_t eeee[2], eeeo[2];
  int32_t add = 1 << (shift - 1);
  const int32_t line = 32;

  for (j = 0; j<line; j++) {
    // Utilizing symmetry properties to the maximum to minimize the number of multiplications
    for (k = 0; k < 16; k++) {
      o[k] = g_dct_32[1][k] * src[line] + g_dct_32[3][k] * src[3 * line] + g_dct_32[5][k] * src[5 * line] + g_dct_32[7][k] * src[7 * line] +
        g_dct_32[9][k] * src[9 * line] + g_dct_32[11][k] * src[11 * line] + g_dct_32[13][k] * src[13 * line] + g_dct_32[15][k] * src[15 * line] +
        g_dct_32[17][k] * src[17 * line] + g_dct_32[19][k] * src[19 * line] + g_dct_32[21][k] * src[21 * line] + g_dct_32[23][k] * src[23 * line] +
        g_dct_32[25][k] * src[25 * line] + g_dct_32[27][k] * src[27 * line] + g_dct_32[29][k] * src[29 * line] + g_dct_32[31][k] * src[31 * line];
    }
    for (k = 0; k < 8; k++) {
      eo[k] = g_dct_32[2][k] * src[2 * line] + g_dct_32[6][k] * src[6 * line] + g_dct_32[10][k] * src[10 * line] + g_dct_32[14][k] * src[14 * line] +
        g_dct_32[18][k] * src[18 * line] + g_dct_32[22][k] * src[22 * line] + g_dct_32[26][k] * src[26 * line] + g_dct_32[30][k] * src[30 * line];
    }
    for (k = 0; k < 4; k++) {
      eeo[k] = g_dct_32[4][k] * src[4 * line] + g_dct_32[12][k] * src[12 * line] + g_dct_32[20][k] * src[20 * line] + g_dct_32[28][k] * src[28 * line];
    }
    eeeo[0] = g_dct_32[8][0] * src[8 * line] + g_dct_32[24][0] * src[24 * line];
    eeeo[1] = g_dct_32[8][1] * src[8 * line] + g_dct_32[24][1] * src[24 * line];
    eeee[0] = g_dct_32[0][0] * src[0] + g_dct_32[16][0] * src[16 * line];
    eeee[1] = g_dct_32[0][1] * src[0] + g_dct_32[16][1] * src[16 * line];

    // Combining even and odd terms at each hierarchy levels to calculate the final spatial domain vector
    eee[0] = eeee[0] + eeeo[0];
    eee[3] = eeee[0] - eeeo[0];
    eee[1] = eeee[1] + eeeo[1];
    eee[2] = eeee[1] - eeeo[1];
    for (k = 0; k < 4; k++) {
      ee[k] = eee[k] + eeo[k];
      ee[k + 4] = eee[3 - k] - eeo[3 - k];
    }
    for (k = 0; k < 8; k++) {
      e[k] = ee[k] + eo[k];
      e[k + 8] = ee[7 - k] - eo[7 - k];
    }
    for (k = 0; k<16; k++) {
      dst[k] = (short)MAX(-32768, MIN(32767, (e[k] + o[k] + add) >> shift));
      dst[k + 16] = (short)MAX(-32768, MIN(32767, (e[15 - k] - o[15 - k] + add) >> shift));
    }
    src++;
    dst += 32;
  }
}

#define DCT_NXN_GENERIC(n) \
static void dct_ ## n ## x ## n ## _generic(int8_t bitdepth, int16_t *block, int16_t *coeff) { \
\
  int16_t tmp[ n * n ]; \
  int32_t shift_1st = g_convert_to_bit[ n ] + 1 + (bitdepth - 8); \
  int32_t shift_2nd = g_convert_to_bit[ n ] + 8; \
\
  partial_butterfly_ ## n ## _generic(block, tmp, shift_1st); \
  partial_butterfly_ ## n ## _generic(tmp, coeff, shift_2nd); \
}

#define IDCT_NXN_GENERIC(n) \
static void idct_ ## n ## x ## n ## _generic(int8_t bitdepth, int16_t *block, int16_t *coeff) { \
\
<<<<<<< HEAD
  int16_t tmp[ n * n ]; \
=======
  int16_t tmp[ ## n ## * ## n ##]; \
>>>>>>> 61e15104
  int32_t shift_1st = 7; \
  int32_t shift_2nd = 12 - (bitdepth - 8); \
\
  partial_butterfly_inverse_ ## n ## _generic(coeff, tmp, shift_1st); \
  partial_butterfly_inverse_ ## n ## _generic(tmp, block, shift_2nd); \
}

DCT_NXN_GENERIC(4);
DCT_NXN_GENERIC(8);
DCT_NXN_GENERIC(16);
DCT_NXN_GENERIC(32);

IDCT_NXN_GENERIC(4);
IDCT_NXN_GENERIC(8);
IDCT_NXN_GENERIC(16);
IDCT_NXN_GENERIC(32);

static void fast_forward_dst_4x4_generic(int8_t bitdepth, int16_t *block, int16_t *coeff)
{
  int16_t tmp[4*4]; 
  int32_t shift_1st = g_convert_to_bit[4] + 1 + (bitdepth - 8);
  int32_t shift_2nd = g_convert_to_bit[4] + 8;

  fast_forward_dst_4_generic(block, tmp, shift_1st); 
  fast_forward_dst_4_generic(tmp, coeff, shift_2nd); 
}

static void fast_inverse_dst_4x4_generic(int8_t bitdepth, int16_t *block, int16_t *coeff)
{
  int16_t tmp[4 * 4];
  int32_t shift_1st = 7;
  int32_t shift_2nd = 12 - (bitdepth - 8);

  fast_inverse_dst_4_generic(coeff, tmp, shift_1st);
  fast_inverse_dst_4_generic(tmp, block, shift_2nd);
}

int strategy_register_dct_generic(void* opaque)
{
  bool success = true;

  success &= strategyselector_register(opaque, "fast_forward_dst_4x4", "generic", 0, &fast_forward_dst_4x4_generic);
  
  success &= strategyselector_register(opaque, "dct_4x4", "generic", 0, &dct_4x4_generic);
  success &= strategyselector_register(opaque, "dct_8x8", "generic", 0, &dct_8x8_generic);
  success &= strategyselector_register(opaque, "dct_16x16", "generic", 0, &dct_16x16_generic);
  success &= strategyselector_register(opaque, "dct_32x32", "generic", 0, &dct_32x32_generic);

  success &= strategyselector_register(opaque, "fast_inverse_dst_4x4", "generic", 0, &fast_inverse_dst_4x4_generic);

  success &= strategyselector_register(opaque, "idct_4x4", "generic", 0, &idct_4x4_generic);
  success &= strategyselector_register(opaque, "idct_8x8", "generic", 0, &idct_8x8_generic);
  success &= strategyselector_register(opaque, "idct_16x16", "generic", 0, &idct_16x16_generic);
  success &= strategyselector_register(opaque, "idct_32x32", "generic", 0, &idct_32x32_generic);
  return success;
}<|MERGE_RESOLUTION|>--- conflicted
+++ resolved
@@ -581,11 +581,7 @@
 #define IDCT_NXN_GENERIC(n) \
 static void idct_ ## n ## x ## n ## _generic(int8_t bitdepth, int16_t *block, int16_t *coeff) { \
 \
-<<<<<<< HEAD
   int16_t tmp[ n * n ]; \
-=======
-  int16_t tmp[ ## n ## * ## n ##]; \
->>>>>>> 61e15104
   int32_t shift_1st = 7; \
   int32_t shift_2nd = 12 - (bitdepth - 8); \
 \
