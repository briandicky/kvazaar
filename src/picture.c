--- conflicted
+++ resolved
@@ -298,13 +298,11 @@
     memset(pic->cu_array[i], 0, sizeof(cu_info) * cu_array_size);
   }
 
-<<<<<<< HEAD
+  pic->coeff_y = NULL; pic->coeff_u = NULL; pic->coeff_v = NULL;
+  pic->pred_y = NULL; pic->pred_u = NULL; pic->pred_v = NULL;
+
   pic->slice_sao_luma_flag = 1;
   pic->slice_sao_chroma_flag = 1;
-=======
-  pic->coeff_y = NULL; pic->coeff_u = NULL; pic->coeff_v = NULL;
-  pic->pred_y = NULL; pic->pred_u = NULL; pic->pred_v = NULL;
->>>>>>> caa010a9
 
   return pic;
 }
