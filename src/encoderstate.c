/*****************************************************************************
 * This file is part of Kvazaar HEVC encoder.
 *
 * Copyright (C) 2013-2015 Tampere University of Technology and others (see
 * COPYING file).
 *
 * Kvazaar is free software: you can redistribute it and/or modify it under
 * the terms of the GNU Lesser General Public License as published by the
 * Free Software Foundation; either version 2.1 of the License, or (at your
 * option) any later version.
 *
 * Kvazaar is distributed in the hope that it will be useful, but WITHOUT ANY
 * WARRANTY; without even the implied warranty of MERCHANTABILITY or FITNESS
 * FOR A PARTICULAR PURPOSE.  See the GNU Lesser General Public License for
 * more details.
 *
 * You should have received a copy of the GNU General Public License along
 * with Kvazaar.  If not, see <http://www.gnu.org/licenses/>.
 ****************************************************************************/

#include "encoderstate.h"

#include <math.h>
#include <stdio.h>
#include <stdlib.h>
#include <string.h>

#include "cabac.h"
#include "context.h"
#include "encoder_state-bitstream.h"
#include "filter.h"
#include "image.h"
#include "intra.h"
#include "kvz_math.h"
#include "rate_control.h"
#include "sao.h"
#include "search.h"
#include "strategies/strategies-picture.h"
<<<<<<< HEAD
#include "kvz_math.h"
#include "visualization.h"
=======
#include "tables.h"

>>>>>>> 0700c25e

int kvz_encoder_state_match_children_of_previous_frame(encoder_state_t * const state) {
  int i;
  for (i = 0; state->children[i].encoder_control; ++i) {
    //Child should also exist for previous encoder
    assert(state->previous_encoder_state->children[i].encoder_control);
    state->children[i].previous_encoder_state = &state->previous_encoder_state->children[i];
    kvz_encoder_state_match_children_of_previous_frame(&state->children[i]);
  }
  return 1;
}

static void encoder_state_recdata_to_bufs(encoder_state_t * const state, const lcu_order_element_t * const lcu, yuv_t * const hor_buf, yuv_t * const ver_buf) {
  videoframe_t* const frame = state->tile->frame;
  
  if (hor_buf) {
    const int rdpx = lcu->position_px.x;
    const int rdpy = lcu->position_px.y + lcu->size.y - 1;
    const int by = lcu->position.y;
    
    //Copy the bottom row of this LCU to the horizontal buffer
    kvz_pixels_blit(&frame->rec->y[rdpy * frame->rec->stride + rdpx],
                        &hor_buf->y[lcu->position_px.x + by * frame->width],
                        lcu->size.x, 1, frame->rec->stride, frame->width);
    kvz_pixels_blit(&frame->rec->u[(rdpy/2) * frame->rec->stride/2 + (rdpx/2)],
                        &hor_buf->u[lcu->position_px.x / 2 + by * frame->width / 2],
                        lcu->size.x / 2, 1, frame->rec->stride / 2, frame->width / 2);
    kvz_pixels_blit(&frame->rec->v[(rdpy/2) * frame->rec->stride/2 + (rdpx/2)],
                        &hor_buf->v[lcu->position_px.x / 2 + by * frame->width / 2],
                        lcu->size.x / 2, 1, frame->rec->stride / 2, frame->width / 2);
  }
  
  if (ver_buf) {
    const int rdpx = lcu->position_px.x + lcu->size.x - 1;
    const int rdpy = lcu->position_px.y;
    const int bx = lcu->position.x;
    
    
    //Copy the right row of this LCU to the vertical buffer.
    kvz_pixels_blit(&frame->rec->y[rdpy * frame->rec->stride + rdpx],
                        &ver_buf->y[lcu->position_px.y + bx * frame->height],
                        1, lcu->size.y, frame->rec->stride, 1);
    kvz_pixels_blit(&frame->rec->u[(rdpy/2) * frame->rec->stride/2 + (rdpx/2)],
                        &ver_buf->u[lcu->position_px.y / 2 + bx * frame->height / 2],
                        1, lcu->size.y / 2, frame->rec->stride / 2, 1);
    kvz_pixels_blit(&frame->rec->v[(rdpy/2) * frame->rec->stride/2 + (rdpx/2)],
                        &ver_buf->v[lcu->position_px.y / 2 + bx * frame->height / 2],
                        1, lcu->size.y / 2, frame->rec->stride / 2, 1);
  }
  
}


static void encode_sao_color(encoder_state_t * const state, sao_info_t *sao,
                             color_t color_i)
{
  cabac_data_t * const cabac = &state->cabac;
  sao_eo_cat i;
  int offset_index = (color_i == COLOR_V) ? 5 : 0;

  // Skip colors with no SAO.
  //FIXME: for now, we always have SAO for all channels
  if (color_i == COLOR_Y && 0) return;
  if (color_i != COLOR_Y && 0) return;

  /// sao_type_idx_luma:   TR, cMax = 2, cRiceParam = 0, bins = {0, bypass}
  /// sao_type_idx_chroma: TR, cMax = 2, cRiceParam = 0, bins = {0, bypass}
  // Encode sao_type_idx for Y and U+V.
  if (color_i != COLOR_V) {
    cabac->cur_ctx = &(cabac->ctx.sao_type_idx_model);
    CABAC_BIN(cabac, sao->type != SAO_TYPE_NONE, "sao_type_idx");
    if (sao->type == SAO_TYPE_BAND) {
      CABAC_BIN_EP(cabac, 0, "sao_type_idx_ep");
    } else if (sao->type == SAO_TYPE_EDGE) {
      CABAC_BIN_EP(cabac, 1, "sao_type_idx_ep");
    }
  }

  if (sao->type == SAO_TYPE_NONE) return;

  /// sao_offset_abs[][][][]: TR, cMax = (1 << (Min(bitDepth, 10) - 5)) - 1,
  ///                         cRiceParam = 0, bins = {bypass x N}
  for (i = SAO_EO_CAT1; i <= SAO_EO_CAT4; ++i) {
    kvz_cabac_write_unary_max_symbol_ep(cabac, abs(sao->offsets[i + offset_index]), SAO_ABS_OFFSET_MAX);
  }

  /// sao_offset_sign[][][][]: FL, cMax = 1, bins = {bypass}
  /// sao_band_position[][][]: FL, cMax = 31, bins = {bypass x N}
  /// sao_eo_class_luma:       FL, cMax = 3, bins = {bypass x 3}
  /// sao_eo_class_chroma:     FL, cMax = 3, bins = {bypass x 3}
  if (sao->type == SAO_TYPE_BAND) {
    for (i = SAO_EO_CAT1; i <= SAO_EO_CAT4; ++i) {
      // Positive sign is coded as 0.
      if (sao->offsets[i + offset_index] != 0) {
        CABAC_BIN_EP(cabac, sao->offsets[i + offset_index] < 0 ? 1 : 0, "sao_offset_sign");
      }
    }
    // TODO: sao_band_position
    // FL cMax=31 (5 bits)
    CABAC_BINS_EP(cabac, sao->band_position[color_i == COLOR_V ? 1:0], 5, "sao_band_position");
  } else if (color_i != COLOR_V) {
    CABAC_BINS_EP(cabac, sao->eo_class, 2, "sao_eo_class");
  }
}

static void encode_sao_merge_flags(encoder_state_t * const state, sao_info_t *sao, unsigned x_ctb, unsigned y_ctb)
{
  cabac_data_t * const cabac = &state->cabac;
  // SAO merge flags are not present for the first row and column.
  if (x_ctb > 0) {
    cabac->cur_ctx = &(cabac->ctx.sao_merge_flag_model);
    CABAC_BIN(cabac, sao->merge_left_flag, "sao_merge_left_flag");
  }
  if (y_ctb > 0 && !sao->merge_left_flag) {
    cabac->cur_ctx = &(cabac->ctx.sao_merge_flag_model);
    CABAC_BIN(cabac, sao->merge_up_flag, "sao_merge_up_flag");
  }
}


/**
 * \brief Encode SAO information.
 */
static void encode_sao(encoder_state_t * const state,
                       unsigned x_lcu, uint16_t y_lcu,
                       sao_info_t *sao_luma, sao_info_t *sao_chroma)
{
  // TODO: transmit merge flags outside sao_info
  encode_sao_merge_flags(state, sao_luma, x_lcu, y_lcu);

  // If SAO is merged, nothing else needs to be coded.
  if (!sao_luma->merge_left_flag && !sao_luma->merge_up_flag) {
    encode_sao_color(state, sao_luma, COLOR_Y);
    encode_sao_color(state, sao_chroma, COLOR_U);
    encode_sao_color(state, sao_chroma, COLOR_V);
  }
}


static void encoder_state_worker_encode_lcu(void * opaque) {
  const lcu_order_element_t * const lcu = opaque;
  encoder_state_t *state = lcu->encoder_state;
  const encoder_control_t * const encoder = state->encoder_control;
  videoframe_t* const frame = state->tile->frame;
  
  //This part doesn't write to bitstream, it's only search, deblock and sao
  
  kvz_search_lcu(state, lcu->position_px.x, lcu->position_px.y, state->tile->hor_buf_search, state->tile->ver_buf_search);
    
  encoder_state_recdata_to_bufs(state, lcu, state->tile->hor_buf_search, state->tile->ver_buf_search);

  if (encoder->deblock_enable) {
    kvz_filter_deblock_lcu(state, lcu->position_px.x, lcu->position_px.y);
  }

  if (encoder->sao_enable) {
    kvz_sao_search_lcu(state, lcu->position.x, lcu->position.y);
  }

  // Copy LCU cu_array to main states cu_array, because that is the only one
  // which is given to the next frame through image_list_t.
  {
    PERFORMANCE_MEASURE_START(KVZ_PERF_FRAME);

    encoder_state_t *main_state = state;
    while (main_state->parent) main_state = main_state->parent;
    assert(main_state != state);

    unsigned child_width_in_scu = state->tile->frame->width_in_lcu << MAX_DEPTH;
    unsigned main_width_in_scu = main_state->tile->frame->width_in_lcu << MAX_DEPTH;
    unsigned tile_x = state->tile->lcu_offset_x << MAX_DEPTH;
    unsigned tile_y = state->tile->lcu_offset_y << MAX_DEPTH;
    unsigned x = lcu->position.x << MAX_DEPTH;
    unsigned y = lcu->position.y << MAX_DEPTH;

    for (unsigned lcu_row = 0; lcu_row < 8; ++lcu_row) {
      cu_info_t *main_row = &main_state->tile->frame->cu_array->data[x + tile_x + (y + tile_y + lcu_row) * main_width_in_scu];
      cu_info_t *child_row = &state->tile->frame->cu_array->data[x + (y + lcu_row) * child_width_in_scu];
      memcpy(main_row, child_row, sizeof(cu_info_t) * 8);
    }

    PERFORMANCE_MEASURE_END(KVZ_PERF_FRAME, state->encoder_control->threadqueue, "type=copy_cuinfo,frame=%d,tile=%d", state->global->frame, state->tile->id);
  }
  
  //Now write data to bitstream (required to have a correct CABAC state)
  
  //First LCU, and we are in a slice. We need a slice header
  if (state->type == ENCODER_STATE_TYPE_SLICE && lcu->index == 0) {
    kvz_encoder_state_write_bitstream_slice_header(state);
    kvz_bitstream_add_rbsp_trailing_bits(&state->stream); 
  }
  
  //Encode SAO
  if (encoder->sao_enable) {
    encode_sao(state, lcu->position.x, lcu->position.y, &frame->sao_luma[lcu->position.y * frame->width_in_lcu + lcu->position.x], &frame->sao_chroma[lcu->position.y * frame->width_in_lcu + lcu->position.x]);
  }
  
  //Encode coding tree
  kvz_encode_coding_tree(state, lcu->position.x << MAX_DEPTH, lcu->position.y << MAX_DEPTH, 0);

  //Terminator
  if (lcu->index < state->lcu_order_count - 1) {
    //Since we don't handle slice segments, end of slice segment == end of slice
    //Always 0 since otherwise it would be split
    kvz_cabac_encode_bin_trm(&state->cabac, 0);  // end_of_slice_segment_flag
  }
  
  //Wavefronts need the context to be copied to the next row
  if (state->type == ENCODER_STATE_TYPE_WAVEFRONT_ROW && lcu->index == 1) {
    int j;
    //Find next encoder (next row)
    for (j=0; state->parent->children[j].encoder_control; ++j) {
      if (state->parent->children[j].wfrow->lcu_offset_y == state->wfrow->lcu_offset_y + 1) {
        //And copy context
        kvz_context_copy(&state->parent->children[j], state);
      }
    }
  }
  
  if (encoder->sao_enable && lcu->above) {
    // Add the post-deblocking but pre-SAO pixels of the LCU row above this
    // row to a buffer so this row can use them on it's own SAO
    // reconstruction.

    // The pixels need to be taken to from the LCU to the top-left, because
    // not all of the pixels could be deblocked before prediction of this
    // LCU was reconstructed.
    if (lcu->above->left) {
      encoder_state_recdata_to_bufs(state, lcu->above->left, state->tile->hor_buf_before_sao, NULL);
    }
    // If this is the last LCU in the row, we can save the pixels from the top
    // also, as they have been fully deblocked.
    if (!lcu->right) {
      encoder_state_recdata_to_bufs(state, lcu->above, state->tile->hor_buf_before_sao, NULL);
    }
  }
}

static void encoder_state_encode_leaf(encoder_state_t * const state) {
  assert(state->is_leaf);
  assert(state->lcu_order_count > 0);

  const kvz_config *cfg = state->encoder_control->cfg;
  
  // Select whether to encode the frame/tile in current thread or to define
  // wavefront jobs for other threads to handle.
  bool wavefront = state->type == ENCODER_STATE_TYPE_WAVEFRONT_ROW;
  bool use_parallel_encoding = (wavefront && state->parent->children[1].encoder_control);
  if (!use_parallel_encoding) {
    // Encode every LCU in order and perform SAO reconstruction after every
    // frame is encoded. Deblocking and SAO search is done during LCU encoding.

    for (int i = 0; i < state->lcu_order_count; ++i) {
      PERFORMANCE_MEASURE_START(KVZ_PERF_LCU);

      encoder_state_worker_encode_lcu(&state->lcu_order[i]);

#ifdef KVZ_DEBUG
      {
        const lcu_order_element_t * const lcu = &state->lcu_order[i];
        PERFORMANCE_MEASURE_END(KVZ_PERF_LCU, state->encoder_control->threadqueue, "type=encode_lcu,frame=%d,tile=%d,slice=%d,px_x=%d-%d,px_y=%d-%d", state->global->frame, state->tile->id, state->slice->id, lcu->position_px.x + state->tile->lcu_offset_x * LCU_WIDTH, lcu->position_px.x + state->tile->lcu_offset_x * LCU_WIDTH + lcu->size.x - 1, lcu->position_px.y + state->tile->lcu_offset_y * LCU_WIDTH, lcu->position_px.y + state->tile->lcu_offset_y * LCU_WIDTH + lcu->size.y - 1);
      }
#endif //KVZ_DEBUG
    }
    
    if (state->encoder_control->sao_enable) {
      PERFORMANCE_MEASURE_START(KVZ_PERF_SAOREC);
      kvz_sao_reconstruct_frame(state);
      PERFORMANCE_MEASURE_END(KVZ_PERF_SAOREC, state->encoder_control->threadqueue, "type=kvz_sao_reconstruct_frame,frame=%d,tile=%d,slice=%d,row=%d-%d,px_x=%d-%d,px_y=%d-%d", state->global->frame, state->tile->id, state->slice->id, state->lcu_order[0].position.y + state->tile->lcu_offset_y, state->lcu_order[state->lcu_order_count - 1].position.y + state->tile->lcu_offset_y,
        state->tile->lcu_offset_x * LCU_WIDTH, state->tile->frame->width + state->tile->lcu_offset_x * LCU_WIDTH - 1,
        state->tile->lcu_offset_y * LCU_WIDTH, state->tile->frame->height + state->tile->lcu_offset_y * LCU_WIDTH - 1
      );
    }
  } else {
    // Add each LCU in the wavefront row as it's own job to the queue.

    // Select which frame dependancies should be set to.
    const encoder_state_t * ref_state = NULL;
    if (cfg->gop_lowdelay &&
        cfg->gop_len > 0 &&
        state->previous_encoder_state != state)
    {
      // For LP-gop, depend on the state of the first reference.
      int ref_neg = cfg->gop[(state->global->poc - 1) % cfg->gop_len].ref_neg[0];
      if (ref_neg > state->encoder_control->owf) {
        // If frame is not within OWF range, it's already done.
        ref_state = NULL;
      } else {
        ref_state = state->previous_encoder_state;
        while (ref_neg > 1) {
          ref_neg -= 1;
          ref_state = ref_state->previous_encoder_state;
        }
      }
    } else {
      // Otherwise, depend on the previous frame.
      ref_state = state->previous_encoder_state;
    }

    for (int i = 0; i < state->lcu_order_count; ++i) {
      const lcu_order_element_t * const lcu = &state->lcu_order[i];

#ifdef KVZ_DEBUG
      char job_description[256];
      sprintf(job_description, "type=encode_lcu,frame=%d,tile=%d,slice=%d,px_x=%d-%d,px_y=%d-%d", state->global->frame, state->tile->id, state->slice->id, lcu->position_px.x + state->tile->lcu_offset_x * LCU_WIDTH, lcu->position_px.x + state->tile->lcu_offset_x * LCU_WIDTH + lcu->size.x - 1, lcu->position_px.y + state->tile->lcu_offset_y * LCU_WIDTH, lcu->position_px.y + state->tile->lcu_offset_y * LCU_WIDTH + lcu->size.y - 1);
#else
      char* job_description = NULL;
#endif
      state->tile->wf_jobs[lcu->id] = kvz_threadqueue_submit(state->encoder_control->threadqueue, encoder_state_worker_encode_lcu, (void*)lcu, 1, job_description);
      
      // If job object was returned, add dependancies and allow it to run.
      if (state->tile->wf_jobs[lcu->id]) {
        // Add inter frame dependancies when ecoding more than one frame at
        // once. The added dependancy is for the first LCU of each wavefront
        // row to depend on the reconstruction status of the row below in the
        // previous frame.
        if (ref_state != NULL &&
            state->previous_encoder_state->tqj_recon_done &&
            state->global->slicetype != KVZ_SLICE_I)
        {
          if (!lcu->left) {
            const lcu_order_element_t * const ref_lcu = &ref_state->lcu_order[i];
            if (lcu->below) {
              kvz_threadqueue_job_dep_add(state->tile->wf_jobs[lcu->id], ref_lcu->below->encoder_state->tqj_recon_done);
            } else {
              kvz_threadqueue_job_dep_add(state->tile->wf_jobs[lcu->id], ref_lcu->encoder_state->tqj_recon_done);
            }
          }
        }

        // Add local WPP dependancy to the LCU on the left.
        if (lcu->left) {
          kvz_threadqueue_job_dep_add(state->tile->wf_jobs[lcu->id], state->tile->wf_jobs[lcu->id - 1]);
        }
        // Add local WPP dependancy to the LCU on the top right.
        if (lcu->above) {
          if (lcu->above->right) {
            kvz_threadqueue_job_dep_add(state->tile->wf_jobs[lcu->id], state->tile->wf_jobs[lcu->id - state->tile->frame->width_in_lcu + 1]);
          } else {
            kvz_threadqueue_job_dep_add(state->tile->wf_jobs[lcu->id], state->tile->wf_jobs[lcu->id - state->tile->frame->width_in_lcu]);
          }
        }

        kvz_threadqueue_job_unwait_job(state->encoder_control->threadqueue, state->tile->wf_jobs[lcu->id]);
      }

      // In the case where SAO is not enabled, the wavefront row is
      // done when the last LCU in the row is done.
      if (!state->encoder_control->sao_enable && i + 1 == state->lcu_order_count) {
        assert(!state->tqj_recon_done);
        state->tqj_recon_done = state->tile->wf_jobs[lcu->id];
      }
    }
  }
}

static void encoder_state_encode(encoder_state_t * const main_state);

static void encoder_state_worker_encode_children(void * opaque) {
  encoder_state_t *sub_state = opaque;
  encoder_state_encode(sub_state);
  if (sub_state->is_leaf) {
    if (sub_state->type != ENCODER_STATE_TYPE_WAVEFRONT_ROW) {
      PERFORMANCE_MEASURE_START(KVZ_PERF_BSLEAF);
      kvz_encoder_state_write_bitstream_leaf(sub_state);
      PERFORMANCE_MEASURE_END(KVZ_PERF_BSLEAF, sub_state->encoder_control->threadqueue, "type=encoder_state_write_bitstream_leaf,frame=%d,tile=%d,slice=%d,px_x=%d-%d,px_y=%d-%d", sub_state->global->frame, sub_state->tile->id, sub_state->slice->id, sub_state->lcu_order[0].position_px.x + sub_state->tile->lcu_offset_x * LCU_WIDTH, sub_state->lcu_order[sub_state->lcu_order_count - 1].position_px.x + sub_state->lcu_order[sub_state->lcu_order_count - 1].size.x + sub_state->tile->lcu_offset_x * LCU_WIDTH - 1, sub_state->lcu_order[0].position_px.y + sub_state->tile->lcu_offset_y * LCU_WIDTH, sub_state->lcu_order[sub_state->lcu_order_count - 1].position_px.y + sub_state->lcu_order[sub_state->lcu_order_count - 1].size.y + sub_state->tile->lcu_offset_y * LCU_WIDTH - 1);
    } else {
      threadqueue_job_t *job;
#ifdef KVZ_DEBUG
      char job_description[256];
      sprintf(job_description, "type=encoder_state_write_bitstream_leaf,frame=%d,tile=%d,slice=%d,px_x=%d-%d,px_y=%d-%d", sub_state->global->frame, sub_state->tile->id, sub_state->slice->id, sub_state->lcu_order[0].position_px.x + sub_state->tile->lcu_offset_x * LCU_WIDTH, sub_state->lcu_order[sub_state->lcu_order_count-1].position_px.x + sub_state->lcu_order[sub_state->lcu_order_count-1].size.x + sub_state->tile->lcu_offset_x * LCU_WIDTH - 1, sub_state->lcu_order[0].position_px.y + sub_state->tile->lcu_offset_y * LCU_WIDTH, sub_state->lcu_order[sub_state->lcu_order_count-1].position_px.y + sub_state->lcu_order[sub_state->lcu_order_count-1].size.y + sub_state->tile->lcu_offset_y * LCU_WIDTH - 1);
#else
      char* job_description = NULL;
#endif
      job = kvz_threadqueue_submit(sub_state->encoder_control->threadqueue, kvz_encoder_state_worker_write_bitstream_leaf, sub_state, 1, job_description);
      kvz_threadqueue_job_dep_add(job, sub_state->tile->wf_jobs[sub_state->wfrow->lcu_offset_y * sub_state->tile->frame->width_in_lcu + sub_state->lcu_order_count - 1]);
      kvz_threadqueue_job_unwait_job(sub_state->encoder_control->threadqueue, job);
      
      assert(!sub_state->tqj_bitstream_written);
      //Bitstream is written for the row, if we're at the last LCU
      sub_state->tqj_bitstream_written = job;
      return;
    }
  }
}

typedef struct {
  int y;
  const encoder_state_t * encoder_state;
} worker_sao_reconstruct_lcu_data;

static void encoder_state_worker_sao_reconstruct_lcu(void *opaque) {
  worker_sao_reconstruct_lcu_data *data = opaque;
  videoframe_t * const frame = data->encoder_state->tile->frame;
  unsigned stride = frame->width_in_lcu;
  int x;
  
  //TODO: copy only needed data
  kvz_pixel *new_y_data = MALLOC(kvz_pixel, frame->width * frame->height);
  kvz_pixel *new_u_data = MALLOC(kvz_pixel, (frame->width * frame->height) >> 2);
  kvz_pixel *new_v_data = MALLOC(kvz_pixel, (frame->width * frame->height) >> 2);
  
  const int offset = frame->width * (data->y*LCU_WIDTH);
  const int offset_c = frame->width/2 * (data->y*LCU_WIDTH_C);
  int num_pixels = frame->width * (LCU_WIDTH + 2);
  
  if (num_pixels + offset > frame->width * frame->height) {
    num_pixels = frame->width * frame->height - offset;
  }
  
  memcpy(&new_y_data[offset], &frame->rec->y[offset], sizeof(kvz_pixel) * num_pixels);
  memcpy(&new_u_data[offset_c], &frame->rec->u[offset_c], sizeof(kvz_pixel) * num_pixels >> 2);
  memcpy(&new_v_data[offset_c], &frame->rec->v[offset_c], sizeof(kvz_pixel) * num_pixels >> 2);
  
  if (data->y>0) {
    //copy first row from buffer
    memcpy(&new_y_data[frame->width * (data->y*LCU_WIDTH-1)], &data->encoder_state->tile->hor_buf_before_sao->y[frame->width * (data->y-1)], frame->width * sizeof(kvz_pixel));
    memcpy(&new_u_data[frame->width/2 * (data->y*LCU_WIDTH_C-1)], &data->encoder_state->tile->hor_buf_before_sao->u[frame->width/2 * (data->y-1)], frame->width/2 * sizeof(kvz_pixel));
    memcpy(&new_v_data[frame->width/2 * (data->y*LCU_WIDTH_C-1)], &data->encoder_state->tile->hor_buf_before_sao->v[frame->width/2 * (data->y-1)], frame->width/2 * sizeof(kvz_pixel));
  }

  for (x = 0; x < frame->width_in_lcu; x++) {
  // sao_do_rdo(encoder, lcu.x, lcu.y, sao_luma, sao_chroma);
    sao_info_t *sao_luma = &frame->sao_luma[data->y * stride + x];
    sao_info_t *sao_chroma = &frame->sao_chroma[data->y * stride + x];
    kvz_sao_reconstruct(data->encoder_state->encoder_control, frame, new_y_data, x, data->y, sao_luma, COLOR_Y);
    kvz_sao_reconstruct(data->encoder_state->encoder_control, frame, new_u_data, x, data->y, sao_chroma, COLOR_U);
    kvz_sao_reconstruct(data->encoder_state->encoder_control, frame, new_v_data, x, data->y, sao_chroma, COLOR_V);
  }
  
  free(new_y_data);
  free(new_u_data);
  free(new_v_data);

  free(opaque);
}


static int encoder_state_tree_is_a_chain(const encoder_state_t * const state) {
  if (!state->children[0].encoder_control) return 1;
  if (state->children[1].encoder_control) return 0;
  return encoder_state_tree_is_a_chain(&state->children[0]);
}

static void encoder_state_encode(encoder_state_t * const main_state) {
  //If we have children, encode at child level
  if (main_state->children[0].encoder_control) {
    int i=0;
    //If we have only one child, than it cannot be the last split in tree
    int node_is_the_last_split_in_tree = (main_state->children[1].encoder_control != 0);
    
    for (i=0; main_state->children[i].encoder_control; ++i) {
      encoder_state_t *sub_state = &(main_state->children[i]);
      
      if (sub_state->tile != main_state->tile) {
        const int offset_x = sub_state->tile->lcu_offset_x * LCU_WIDTH;
        const int offset_y = sub_state->tile->lcu_offset_y * LCU_WIDTH;
        const int width = MIN(sub_state->tile->frame->width_in_lcu * LCU_WIDTH, main_state->tile->frame->width - offset_x);
        const int height = MIN(sub_state->tile->frame->height_in_lcu * LCU_WIDTH, main_state->tile->frame->height - offset_y);
        
        if (sub_state->tile->frame->source) {
          kvz_image_free(sub_state->tile->frame->source);
          sub_state->tile->frame->source = NULL;
        }
        if (sub_state->tile->frame->rec) {
          kvz_image_free(sub_state->tile->frame->rec);
          sub_state->tile->frame->rec = NULL;
        }
        
        assert(!sub_state->tile->frame->source);
        assert(!sub_state->tile->frame->rec);
        sub_state->tile->frame->source = kvz_image_make_subimage(main_state->tile->frame->source, offset_x, offset_y, width, height);
        sub_state->tile->frame->rec = kvz_image_make_subimage(main_state->tile->frame->rec, offset_x, offset_y, width, height);
      }
      
      //To be the last split, we require that every child is a chain
      node_is_the_last_split_in_tree = node_is_the_last_split_in_tree && encoder_state_tree_is_a_chain(&main_state->children[i]);
    }
    //If it's the latest split point
    if (node_is_the_last_split_in_tree) {
      for (i=0; main_state->children[i].encoder_control; ++i) {
        //If we don't have wavefronts, parallelize encoding of children.
        if (main_state->children[i].type != ENCODER_STATE_TYPE_WAVEFRONT_ROW) {
#ifdef KVZ_DEBUG
          char job_description[256];
          switch (main_state->children[i].type) {
            case ENCODER_STATE_TYPE_TILE: 
              sprintf(job_description, "type=encode_child,frame=%d,tile=%d,row=%d-%d,px_x=%d-%d,px_y=%d-%d", main_state->children[i].global->frame, main_state->children[i].tile->id, main_state->children[i].lcu_order[0].position.y + main_state->children[i].tile->lcu_offset_y, main_state->children[i].lcu_order[0].position.y + main_state->children[i].tile->lcu_offset_y, 
                      main_state->children[i].lcu_order[0].position_px.x + main_state->children[i].tile->lcu_offset_x * LCU_WIDTH, main_state->children[i].lcu_order[main_state->children[i].lcu_order_count-1].position_px.x + main_state->children[i].lcu_order[main_state->children[i].lcu_order_count-1].size.x + main_state->children[i].tile->lcu_offset_x * LCU_WIDTH - 1,
                      main_state->children[i].lcu_order[0].position_px.y + main_state->children[i].tile->lcu_offset_y * LCU_WIDTH, main_state->children[i].lcu_order[main_state->children[i].lcu_order_count-1].position_px.y + main_state->children[i].lcu_order[main_state->children[i].lcu_order_count-1].size.y + main_state->children[i].tile->lcu_offset_y * LCU_WIDTH - 1);
              break;
            case ENCODER_STATE_TYPE_SLICE:
              sprintf(job_description, "type=encode_child,frame=%d,slice=%d,start_in_ts=%d", main_state->children[i].global->frame, main_state->children[i].slice->id, main_state->children[i].slice->start_in_ts);
              break;
            default:
              sprintf(job_description, "type=encode_child,frame=%d,invalid", main_state->children[i].global->frame);
              break;
          }
#else
          char* job_description = NULL;
#endif
          main_state->children[i].tqj_recon_done = kvz_threadqueue_submit(main_state->encoder_control->threadqueue, encoder_state_worker_encode_children, &(main_state->children[i]), 1, job_description);
          if (main_state->children[i].previous_encoder_state != &main_state->children[i] && main_state->children[i].previous_encoder_state->tqj_recon_done && !main_state->children[i].global->is_idr_frame) {
#if 0
            // Disabled due to non-determinism.
            if (main_state->encoder_control->cfg->mv_constraint == KVZ_MV_CONSTRAIN_FRAME_AND_TILE_MARGIN)
            {
              // When MV's don't cross tile boundaries, add dependancy only to the same tile.
              kvz_threadqueue_job_dep_add(main_state->children[i].tqj_recon_done, main_state->children[i].previous_encoder_state->tqj_recon_done);
            } else 
#endif      
            {
            // Add dependancy to each child in the previous frame.
            for (int child_id = 0; main_state->children[child_id].encoder_control; ++child_id) {
              kvz_threadqueue_job_dep_add(main_state->children[i].tqj_recon_done, main_state->children[child_id].previous_encoder_state->tqj_recon_done);
            }
          }
          }
          kvz_threadqueue_job_unwait_job(main_state->encoder_control->threadqueue, main_state->children[i].tqj_recon_done);
        } else {
          //Wavefront rows have parallelism at LCU level, so we should not launch multiple threads here!
          //FIXME: add an assert: we can only have wavefront children
          encoder_state_worker_encode_children(&(main_state->children[i]));
        }
      }
      
      // Add SAO reconstruction jobs and their dependancies when using WPP coding.
      if (main_state->encoder_control->sao_enable && 
          main_state->children[0].type == ENCODER_STATE_TYPE_WAVEFRONT_ROW)
      {
        int y;
        videoframe_t * const frame = main_state->tile->frame;
        threadqueue_job_t *previous_job = NULL;
        
        for (y = 0; y < frame->height_in_lcu; ++y) {
          // Queue a single job performing SAO reconstruction for the whole wavefront row.

          worker_sao_reconstruct_lcu_data *data = MALLOC(worker_sao_reconstruct_lcu_data, 1);
          threadqueue_job_t *job;
#ifdef KVZ_DEBUG
          char job_description[256];
          sprintf(job_description, "type=sao,frame=%d,tile=%d,px_x=%d-%d,px_y=%d-%d", main_state->global->frame, main_state->tile->id, main_state->tile->lcu_offset_x * LCU_WIDTH, main_state->tile->lcu_offset_x * LCU_WIDTH + main_state->tile->frame->width - 1, (main_state->tile->lcu_offset_y + y) * LCU_WIDTH, MIN(main_state->tile->lcu_offset_y * LCU_WIDTH + main_state->tile->frame->height, (main_state->tile->lcu_offset_y + y + 1) * LCU_WIDTH)-1);
#else
          char* job_description = NULL;
#endif
          data->y = y;
          data->encoder_state = main_state;
          
          job = kvz_threadqueue_submit(main_state->encoder_control->threadqueue, encoder_state_worker_sao_reconstruct_lcu, data, 1, job_description);
          
          // This dependancy is needed, because the pre-SAO pixels from the LCU row
          // below this one are read straigh from the frame.
          if (previous_job) {
            kvz_threadqueue_job_dep_add(job, previous_job);
          }
          previous_job = job;
          
          // This depepndancy ensures that the bottom edge of this LCU row
          // has been fully deblocked.
          if (y < frame->height_in_lcu - 1) {
            // Not last row: depend on the last LCU of the row below.
            kvz_threadqueue_job_dep_add(job, main_state->tile->wf_jobs[(y + 1) * frame->width_in_lcu + frame->width_in_lcu - 1]);
          } else {
            // Last row: depend on the last LCU of the row
            kvz_threadqueue_job_dep_add(job, main_state->tile->wf_jobs[(y + 0) * frame->width_in_lcu + frame->width_in_lcu - 1]);
          }
          kvz_threadqueue_job_unwait_job(main_state->encoder_control->threadqueue, job);
          
          // The wavefront row is finished, when the SAO-reconstruction is
          // finished.
          main_state->children[y].tqj_recon_done = job;
          
          if (y == frame->height_in_lcu - 1) {
            // This tile is finished, when the reconstruction of the last
            // WPP-row is finished.
            assert(!main_state->tqj_recon_done);
            main_state->tqj_recon_done = job;
          }
        }
      }
    } else {
      for (i=0; main_state->children[i].encoder_control; ++i) {
        encoder_state_worker_encode_children(&(main_state->children[i]));
      }
    }
  } else {
    switch (main_state->type) {
      case ENCODER_STATE_TYPE_TILE:
      case ENCODER_STATE_TYPE_SLICE:
      case ENCODER_STATE_TYPE_WAVEFRONT_ROW:
        encoder_state_encode_leaf(main_state);
        break;
      default:
        fprintf(stderr, "Unsupported leaf type %c!\n", main_state->type);
        assert(0);
    }
  }
}


static void encoder_ref_insertion_sort(int reflist[16], int length) {

  for (uint8_t i = 1; i < length; ++i) {
    const int16_t cur_poc = reflist[i];
    int16_t j = i;
    while (j > 0 && cur_poc < reflist[j - 1]) {
      reflist[j] = reflist[j - 1];
      --j;
    }
    reflist[j] = cur_poc;
  }
}

/**
 * \brief Return reference picture lists.
 *
 * \param state             main encoder state
 * \param ref_list_len_out  Returns the lengths of the reference lists.
 * \param ref_list_poc_out  Returns two lists of POCs of the reference pictures.
 */
void kvz_encoder_get_ref_lists(const encoder_state_t *const state,
                               int ref_list_len_out[2],
                               int ref_list_poc_out[2][16])
{
  FILL_ARRAY(ref_list_len_out, 0, 2);

  // List all pocs of lists
  int j = 0;
  for (j = 0; j < state->global->ref->used_size; j++) {
    if (state->global->ref->pocs[j] < state->global->poc) {
      ref_list_poc_out[0][ref_list_len_out[0]] = state->global->ref->pocs[j];
      ref_list_len_out[0]++;
    } else {
      ref_list_poc_out[1][ref_list_len_out[1]] = state->global->ref->pocs[j];
      ref_list_len_out[1]++;
    }
  }

  // Fill the rest of ref_list_poc_out array with -1s.
  for (; j < 16; j++) {
    ref_list_poc_out[0][j] = -1;
    ref_list_poc_out[1][j] = -1;
  }

  encoder_ref_insertion_sort(ref_list_poc_out[0], ref_list_len_out[0]);
  encoder_ref_insertion_sort(ref_list_poc_out[1], ref_list_len_out[1]);
}

static void encoder_state_ref_sort(encoder_state_t *state) {
  int ref_list_len[2];
  int ref_list_poc[2][16];

  kvz_encoder_get_ref_lists(state, ref_list_len, ref_list_poc);

  for (int j = 0; j < state->global->ref->used_size; j++) {
    if (state->global->ref->pocs[j] < state->global->poc) {
      for (int ref_idx = 0; ref_idx < ref_list_len[0]; ref_idx++) {
        if (ref_list_poc[0][ref_idx] == state->global->ref->pocs[j]) {
          state->global->refmap[j].idx = ref_list_len[0] - ref_idx - 1;
          break;
        }
      }
      state->global->refmap[j].list = 1;

    } else {
      for (int ref_idx = 0; ref_idx < ref_list_len[1]; ref_idx++) {
        if (ref_list_poc[1][ref_idx] == state->global->ref->pocs[j]) {
          state->global->refmap[j].idx = ref_idx;
          break;
        }
      }
      state->global->refmap[j].list = 2;
    }
    state->global->refmap[j].poc = state->global->ref->pocs[j];
  }
}

static void encoder_state_remove_refs(encoder_state_t *state) {
  const encoder_control_t * const encoder = state->encoder_control;
  int8_t refnumber = encoder->cfg->ref_frames;
  int8_t check_refs = 0;
  if (encoder->cfg->gop_len) {
    refnumber = encoder->cfg->gop[state->global->gop_offset].ref_neg_count + encoder->cfg->gop[state->global->gop_offset].ref_pos_count;
    check_refs = 1;
  } else if (state->global->slicetype == KVZ_SLICE_I) {
    refnumber = 0;
  }
  // Remove the ref pic (if present)
  while (check_refs || state->global->ref->used_size > (uint32_t)refnumber) {
    int8_t ref_to_remove = state->global->ref->used_size - 1;
    if (encoder->cfg->gop_len) {
      for (int ref = 0; ref < state->global->ref->used_size; ref++) {
        uint8_t found = 0;
        for (int i = 0; i < encoder->cfg->gop[state->global->gop_offset].ref_neg_count; i++) {
          if (state->global->ref->pocs[ref] == state->global->poc - encoder->cfg->gop[state->global->gop_offset].ref_neg[i]) {
            found = 1;
            break;
          }
        }
        if (found) continue;
        for (int i = 0; i < encoder->cfg->gop[state->global->gop_offset].ref_pos_count; i++) {
          if (state->global->ref->pocs[ref] == state->global->poc + encoder->cfg->gop[state->global->gop_offset].ref_pos[i]) {
            found = 1;
            break;
          }
        }
        if (!found) {
          kvz_image_list_rem(state->global->ref, ref);
          ref--;
        }
      }
      check_refs = 0;
    } else kvz_image_list_rem(state->global->ref, ref_to_remove);
  }

}

static void encoder_state_reset_poc(encoder_state_t *state) {
  int i;

  state->global->poc = 0;
  kvz_videoframe_set_poc(state->tile->frame, 0);
  
  for (i=0; state->children[i].encoder_control; ++i) {
    encoder_state_t *sub_state = &(state->children[i]);
    encoder_state_reset_poc(sub_state);
  }
}

static void encoder_state_new_frame(encoder_state_t * const state) {
  int i;
  //FIXME Move this somewhere else!
  if (state->type == ENCODER_STATE_TYPE_MAIN) {
    const encoder_control_t * const encoder = state->encoder_control;

    if (state->global->frame == 0) {
      state->global->is_idr_frame = true;
    }  else if (encoder->cfg->gop_len) {
      // Closed GOP / CRA is not yet supported.
      state->global->is_idr_frame = false;
    
      // Calculate POC according to the global frame counter and GOP structure
      int32_t poc = state->global->frame - 1;
      int32_t poc_offset = encoder->cfg->gop[state->global->gop_offset].poc_offset;
      state->global->poc = poc - poc % encoder->cfg->gop_len + poc_offset;
      kvz_videoframe_set_poc(state->tile->frame, state->global->poc);
    } else {
      bool is_i_idr = (encoder->cfg->intra_period == 1 && state->global->frame % 2 == 0);
      bool is_p_idr = (encoder->cfg->intra_period > 1 && (state->global->frame % encoder->cfg->intra_period) == 0);
      state->global->is_idr_frame = is_i_idr || is_p_idr;
    }
   
    if (state->global->is_idr_frame) {
      encoder_state_reset_poc(state);
      state->global->slicetype = KVZ_SLICE_I;
      state->global->pictype = KVZ_NAL_IDR_W_RADL;
    } else {
      state->global->slicetype = encoder->cfg->intra_period==1 ? KVZ_SLICE_I : (state->encoder_control->cfg->gop_len?KVZ_SLICE_B:KVZ_SLICE_P);

      // Use P-slice for lowdelay.
      if (state->global->slicetype == KVZ_SLICE_B && encoder->cfg->gop_lowdelay) {
        state->global->slicetype = KVZ_SLICE_P;
      }

      state->global->pictype = KVZ_NAL_TRAIL_R;
      if (state->encoder_control->cfg->gop_len) {
        if (encoder->cfg->intra_period > 1 && (state->global->poc % encoder->cfg->intra_period) == 0) {
          state->global->slicetype = KVZ_SLICE_I;
        }
      }

    }

    encoder_state_remove_refs(state);
    encoder_state_ref_sort(state);
    double lambda;
    if (encoder->cfg->target_bitrate > 0) {
      // Rate control enabled.
      lambda = kvz_select_picture_lambda(state);
      state->global->QP = kvz_lambda_to_QP(lambda);
    } else {
      if (encoder->cfg->gop_len > 0 && state->global->slicetype != KVZ_SLICE_I) {
        kvz_gop_config const * const gop =
          encoder->cfg->gop + state->global->gop_offset;
        state->global->QP = encoder->cfg->qp + gop->qp_offset;
        state->global->QP_factor = gop->qp_factor;
      } else {
        state->global->QP = encoder->cfg->qp;
      }
      lambda = kvz_select_picture_lambda_from_qp(state);
    }
    state->global->cur_lambda_cost = lambda;
    state->global->cur_lambda_cost_sqrt = sqrt(lambda);

  }
  kvz_bitstream_clear(&state->stream);
  
  if (state->is_leaf) {
    //Leaf states have cabac and context
    kvz_cabac_start(&state->cabac);
    kvz_init_contexts(state, state->global->QP, state->global->slicetype);
  }
  
  //Clear the jobs
  state->tqj_bitstream_written = NULL;
  state->tqj_recon_done = NULL;
  
  for (i = 0; state->children[i].encoder_control; ++i) {
    encoder_state_new_frame(&state->children[i]);
  }
  

}

static void _encode_one_frame_add_bitstream_deps(const encoder_state_t * const state, threadqueue_job_t * const job) {
  int i;
  for (i = 0; state->children[i].encoder_control; ++i) {
    _encode_one_frame_add_bitstream_deps(&state->children[i], job);
  }
  if (state->tqj_bitstream_written) {
    kvz_threadqueue_job_dep_add(job, state->tqj_bitstream_written);
  }
  if (state->tqj_recon_done) {
    kvz_threadqueue_job_dep_add(job, state->tqj_recon_done);
  }
}


void kvz_encode_one_frame(encoder_state_t * const state)
{
  {
    PERFORMANCE_MEASURE_START(KVZ_PERF_FRAME);
    encoder_state_new_frame(state);
    PERFORMANCE_MEASURE_END(KVZ_PERF_FRAME, state->encoder_control->threadqueue, "type=new_frame,frame=%d,poc=%d", state->global->frame, state->global->poc);
  }
  {
    PERFORMANCE_MEASURE_START(KVZ_PERF_FRAME);
    encoder_state_encode(state);
    PERFORMANCE_MEASURE_END(KVZ_PERF_FRAME, state->encoder_control->threadqueue, "type=encode,frame=%d", state->global->frame);
  }
  //kvz_threadqueue_flush(main_state->encoder_control->threadqueue);
  {
    threadqueue_job_t *job;
#ifdef KVZ_DEBUG
    char job_description[256];
    sprintf(job_description, "type=write_bitstream,frame=%d", state->global->frame);
#else
    char* job_description = NULL;
#endif

    job = kvz_threadqueue_submit(state->encoder_control->threadqueue, kvz_encoder_state_worker_write_bitstream, (void*) state, 1, job_description);
    
    _encode_one_frame_add_bitstream_deps(state, job);
    if (state->previous_encoder_state != state && state->previous_encoder_state->tqj_bitstream_written) {
      //We need to depend on previous bitstream generation
      kvz_threadqueue_job_dep_add(job, state->previous_encoder_state->tqj_bitstream_written);
    }
    kvz_threadqueue_job_unwait_job(state->encoder_control->threadqueue, job);
    assert(!state->tqj_bitstream_written);
    state->tqj_bitstream_written = job;
  }
  state->frame_done = 0;
  //kvz_threadqueue_flush(main_state->encoder_control->threadqueue);
}


void kvz_encoder_next_frame(encoder_state_t *state)
{
  const encoder_control_t * const encoder = state->encoder_control;

  // The previous frame must be done before the next one is started.
  assert(state->frame_done);

  if (state->global->frame == -1) {
    //We're at the first frame, so don't care about all this stuff;
    state->global->frame = 0;
    state->global->poc = 0;
    assert(!state->tile->frame->source);
    assert(!state->tile->frame->rec);
    state->tile->frame->rec = kvz_image_alloc(state->tile->frame->width, state->tile->frame->height);
    assert(state->tile->frame->rec);
    state->prepared = 1;
    return;
  }
  
  if (state->previous_encoder_state != state) {
    encoder_state_t *prev_state = state->previous_encoder_state;

    //We have a "real" previous encoder
    state->global->frame = prev_state->global->frame + 1;
    state->global->poc = prev_state->global->poc + 1;

    kvz_cu_array_free(state->tile->frame->cu_array);
    kvz_image_free(state->tile->frame->source);
    state->tile->frame->source = NULL;
    kvz_image_free(state->tile->frame->rec);
    state->tile->frame->rec = kvz_image_alloc(state->tile->frame->width, state->tile->frame->height);
    assert(state->tile->frame->rec);
    {
      // Allocate height_in_scu x width_in_scu x sizeof(CU_info)
      unsigned height_in_scu = state->tile->frame->height_in_lcu << MAX_DEPTH;
      unsigned width_in_scu = state->tile->frame->width_in_lcu << MAX_DEPTH;
      state->tile->frame->cu_array = kvz_cu_array_alloc(width_in_scu, height_in_scu);
    }
    kvz_videoframe_set_poc(state->tile->frame, state->global->poc);
    kvz_image_list_copy_contents(state->global->ref, prev_state->global->ref);
    if (!encoder->cfg->gop_len ||
        !prev_state->global->poc ||
        encoder->cfg->gop[prev_state->global->gop_offset].is_ref) {
      kvz_image_list_add(state->global->ref,
                     prev_state->tile->frame->rec,
                     prev_state->tile->frame->cu_array,
                     prev_state->global->poc);
    }

    state->prepared = 1;
    return;
  }


  if (!encoder->cfg->gop_len ||
      !state->global->poc ||
      encoder->cfg->gop[state->global->gop_offset].is_ref) {
    // Add current reconstructed picture as reference
    kvz_image_list_add(state->global->ref,
                   state->tile->frame->rec,
                   state->tile->frame->cu_array,
                   state->global->poc);
  }


  state->global->frame++;
  state->global->poc++;

  // Remove current source picture.
  kvz_image_free(state->tile->frame->source);
  state->tile->frame->source = NULL;

  // Remove current reconstructed picture, and alloc a new one
  kvz_image_free(state->tile->frame->rec);

  state->tile->frame->rec = kvz_image_alloc(state->tile->frame->width, state->tile->frame->height);
  assert(state->tile->frame->rec);
  kvz_videoframe_set_poc(state->tile->frame, state->global->poc);
  state->prepared = 1;
}

static void encode_part_mode(encoder_state_t * const state,
                             cabac_data_t * const cabac,
                             const cu_info_t * const cur_cu,
                             int depth)
{
  // Binarization from Table 9-34 of the HEVC spec:
  //
  //                |   log2CbSize >     |    log2CbSize ==
  //                |   MinCbLog2SizeY   |    MinCbLog2SizeY
  // -------+-------+----------+---------+-----------+----------
  //  pred  | part  | AMP      | AMP     |           |
  //  mode  | mode  | disabled | enabled | size == 8 | size > 8
  // -------+-------+----------+---------+-----------+----------
  //  intra | 2Nx2N |        -         - |         1          1
  //        |   NxN |        -         - |         0          0
  // -------+-------+--------------------+----------------------
  //  inter | 2Nx2N |        1         1 |         1          1
  //        |  2NxN |       01       011 |        01         01
  //        |  Nx2N |       00       001 |        00        001
  //        |   NxN |        -         - |         -        000
  //        | 2NxnU |        -      0100 |         -          -
  //        | 2NxnD |        -      0101 |         -          -
  //        | nLx2N |        -      0000 |         -          -
  //        | nRx2N |        -      0001 |         -          -
  // -------+-------+--------------------+----------------------
  //
  //
  // Context indices from Table 9-37 of the HEVC spec:
  //
  //                                      binIdx
  //                               |  0  1  2       3
  // ------------------------------+------------------
  //  log2CbSize == MinCbLog2SizeY |  0  1  2  bypass
  //  log2CbSize >  MinCbLog2SizeY |  0  1  3  bypass
  // ------------------------------+------------------

  if (cur_cu->type == CU_INTRA) {
    if (depth == MAX_DEPTH) {
      cabac->cur_ctx = &(cabac->ctx.part_size_model[0]);
      if (cur_cu->part_size == SIZE_2Nx2N) {
        CABAC_BIN(cabac, 1, "part_mode 2Nx2N");
      } else {
        CABAC_BIN(cabac, 0, "part_mode NxN");
      }
      }
  } else {

    cabac->cur_ctx = &(cabac->ctx.part_size_model[0]);
    if (cur_cu->part_size == SIZE_2Nx2N) {
      CABAC_BIN(cabac, 1, "part_mode 2Nx2N");
      return;
    }
    CABAC_BIN(cabac, 0, "part_mode split");

    cabac->cur_ctx = &(cabac->ctx.part_size_model[1]);
    if (cur_cu->part_size == SIZE_2NxN ||
        cur_cu->part_size == SIZE_2NxnU ||
        cur_cu->part_size == SIZE_2NxnD) {
      CABAC_BIN(cabac, 1, "part_mode vertical");
    } else {
      CABAC_BIN(cabac, 0, "part_mode horizontal");
    }

    if (state->encoder_control->cfg->amp_enable) {
      if (depth == MAX_DEPTH) {
        cabac->cur_ctx = &(cabac->ctx.part_size_model[2]);
      } else {
        cabac->cur_ctx = &(cabac->ctx.part_size_model[3]);
    }

      if (cur_cu->part_size == SIZE_2NxN ||
          cur_cu->part_size == SIZE_Nx2N) {
        CABAC_BIN(cabac, 1, "part_mode SMP");
      return;
    }
      CABAC_BIN(cabac, 0, "part_mode AMP");

      if (cur_cu->part_size == SIZE_2NxnU ||
          cur_cu->part_size == SIZE_nLx2N) {
        CABAC_BINS_EP(cabac, 0, 1, "part_mode AMP");
      } else {
        CABAC_BINS_EP(cabac, 1, 1, "part_mode AMP");
      }
    }
  }
}

static void encode_inter_prediction_unit(encoder_state_t * const state,
                                         cabac_data_t * const cabac,
                                         const cu_info_t * const cur_cu,
                                         int x_ctb, int y_ctb, int depth)
{
    // Mergeflag
    int16_t num_cand = 0;
    cabac->cur_ctx = &(cabac->ctx.cu_merge_flag_ext_model);
    CABAC_BIN(cabac, cur_cu->merged, "MergeFlag");
    num_cand = MRG_MAX_NUM_CANDS;
    if (cur_cu->merged) { //merge
      if (num_cand > 1) {
        int32_t ui;
        for (ui = 0; ui < num_cand - 1; ui++) {
          int32_t symbol = (ui != cur_cu->merge_idx);
          if (ui == 0) {
            cabac->cur_ctx = &(cabac->ctx.cu_merge_idx_ext_model);
            CABAC_BIN(cabac, symbol, "MergeIndex");
          } else {
            CABAC_BIN_EP(cabac,symbol,"MergeIndex");
          }
          if (symbol == 0) break;
        }
      }
    } else {
      uint32_t ref_list_idx;
      uint32_t j;
      int ref_list[2] = { 0, 0 };
      for (j = 0; j < state->global->ref->used_size; j++) {
        if (state->global->ref->pocs[j] < state->global->poc) {
          ref_list[0]++;
        } else {
          ref_list[1]++;
        }
      }

      // Void TEncSbac::codeInterDir( TComDataCU* pcCU, UInt uiAbsPartIdx )
      if (state->global->slicetype == KVZ_SLICE_B)
      {
        // Code Inter Dir
        uint8_t inter_dir = cur_cu->inter.mv_dir-1;
        uint8_t ctx = depth;
        

        if (cur_cu->part_size == SIZE_2Nx2N || (LCU_WIDTH >> depth) != 8)
        {
          cabac->cur_ctx = &(cabac->ctx.inter_dir[ctx]);
          CABAC_BIN(cabac, (inter_dir == 2), "inter_pred_idc");
        }
        if (inter_dir < 2)
        {
          cabac->cur_ctx = &(cabac->ctx.inter_dir[4]);
          CABAC_BIN(cabac, inter_dir, "inter_pred_idc");
        }
      }

      for (ref_list_idx = 0; ref_list_idx < 2; ref_list_idx++) {
        if (cur_cu->inter.mv_dir & (1 << ref_list_idx)) {
          if (ref_list[ref_list_idx] > 1) {
            // parseRefFrmIdx
            int32_t ref_frame = cur_cu->inter.mv_ref_coded[ref_list_idx];

            cabac->cur_ctx = &(cabac->ctx.cu_ref_pic_model[0]);
            CABAC_BIN(cabac, (ref_frame != 0), "ref_idx_lX");

            if (ref_frame > 0) {
              int32_t i;
              int32_t ref_num = ref_list[ref_list_idx] - 2;

              cabac->cur_ctx = &(cabac->ctx.cu_ref_pic_model[1]);
              ref_frame--;

              for (i = 0; i < ref_num; ++i) {
                const uint32_t symbol = (i == ref_frame) ? 0 : 1;

                if (i == 0) {
                  CABAC_BIN(cabac, symbol, "ref_idx_lX");
                } else {
                  CABAC_BIN_EP(cabac, symbol, "ref_idx_lX");
                }
                if (symbol == 0) break;
              }
            }
          }

          if (!(/*pcCU->getSlice()->getMvdL1ZeroFlag() &&*/ state->global->ref_list == REF_PIC_LIST_1 && cur_cu->inter.mv_dir == 3)) {
            const int32_t mvd_hor = cur_cu->inter.mvd[ref_list_idx][0];
            const int32_t mvd_ver = cur_cu->inter.mvd[ref_list_idx][1];
            const int8_t hor_abs_gr0 = mvd_hor != 0;
            const int8_t ver_abs_gr0 = mvd_ver != 0;
            const uint32_t mvd_hor_abs = abs(mvd_hor);
            const uint32_t mvd_ver_abs = abs(mvd_ver);

            cabac->cur_ctx = &(cabac->ctx.cu_mvd_model[0]);
            CABAC_BIN(cabac, (mvd_hor != 0), "abs_mvd_greater0_flag_hor");
            CABAC_BIN(cabac, (mvd_ver != 0), "abs_mvd_greater0_flag_ver");

            cabac->cur_ctx = &(cabac->ctx.cu_mvd_model[1]);

            if (hor_abs_gr0) {
              CABAC_BIN(cabac, (mvd_hor_abs>1), "abs_mvd_greater1_flag_hor");
            }

            if (ver_abs_gr0) {
              CABAC_BIN(cabac, (mvd_ver_abs>1), "abs_mvd_greater1_flag_ver");
            }

            if (hor_abs_gr0) {
              if (mvd_hor_abs > 1) {
                kvz_cabac_write_ep_ex_golomb(cabac,mvd_hor_abs-2, 1);
              }

              CABAC_BIN_EP(cabac, (mvd_hor>0)?0:1, "mvd_sign_flag_hor");
            }

            if (ver_abs_gr0) {
              if (mvd_ver_abs > 1) {
                kvz_cabac_write_ep_ex_golomb(cabac,mvd_ver_abs-2, 1);
              }

              CABAC_BIN_EP(cabac, (mvd_ver>0)?0:1, "mvd_sign_flag_ver");
            }
          }

          // Signal which candidate MV to use
          kvz_cabac_write_unary_max_symbol(cabac, cabac->ctx.mvp_idx_model, cur_cu->inter.mv_cand[ref_list_idx], 1,
                                      AMVP_MAX_NUM_CANDS - 1);
        }
      } // for ref_list
    } // if !merge
}

static void encode_intra_coding_unit(encoder_state_t * const state,
                                     cabac_data_t * const cabac,
                                     const cu_info_t * const cur_cu,
                                     int x_ctb, int y_ctb, int depth)
{
  const videoframe_t * const frame = state->tile->frame;
    uint8_t intra_pred_mode[4] = {
      cur_cu->intra[0].mode, cur_cu->intra[1].mode,
      cur_cu->intra[2].mode, cur_cu->intra[3].mode };
      uint8_t intra_pred_mode_chroma = cur_cu->intra[0].mode_chroma;
    int8_t intra_preds[4][3] = {{-1, -1, -1},{-1, -1, -1},{-1, -1, -1},{-1, -1, -1}};
    int8_t mpm_preds[4] = {-1, -1, -1, -1};
    int i, j;
    uint32_t flag[4];
    int num_pred_units = (cur_cu->part_size == SIZE_2Nx2N ? 1 : 4);

    #if ENABLE_PCM == 1
    // Code must start after variable initialization
    kvz_cabac_encode_bin_trm(cabac, 0); // IPCMFlag == 0
    #endif

    // PREDINFO CODING
    // If intra prediction mode is found from the predictors,
    // it can be signaled with two EP's. Otherwise we can send
    // 5 EP bins with the full predmode
    for (j = 0; j < num_pred_units; ++j) {
      static const vector2d_t offset[4] = {{0,0},{1,0},{0,1},{1,1}};
      const cu_info_t *left_cu = NULL;
      const cu_info_t *above_cu = NULL;

      if (x_ctb > 0) {
        left_cu = kvz_videoframe_get_cu_const(frame, x_ctb - 1, y_ctb);
      }
      // Don't take the above CU across the LCU boundary.
      if (y_ctb > 0 && (y_ctb & 7) != 0) {
        above_cu = kvz_videoframe_get_cu_const(frame, x_ctb, y_ctb - 1);
      }

      kvz_intra_get_dir_luma_predictor((x_ctb<<3) + (offset[j].x<<2),
                                   (y_ctb<<3) + (offset[j].y<<2),
                                   intra_preds[j], cur_cu,
                                   left_cu, above_cu);
      for (i = 0; i < 3; i++) {
        if (intra_preds[j][i] == intra_pred_mode[j]) {
          mpm_preds[j] = (int8_t)i;
          break;
        }
      }
      flag[j] = (mpm_preds[j] == -1) ? 0 : 1;
    }

    cabac->cur_ctx = &(cabac->ctx.intra_mode_model);
    for (j = 0; j < num_pred_units; ++j) {
      CABAC_BIN(cabac, flag[j], "prev_intra_luma_pred_flag");
    }

    for (j = 0; j < num_pred_units; ++j) {
      // Signal index of the prediction mode in the prediction list.
      if (flag[j]) {
        CABAC_BIN_EP(cabac, (mpm_preds[j] == 0 ? 0 : 1), "mpm_idx");
        if (mpm_preds[j] != 0) {
          CABAC_BIN_EP(cabac, (mpm_preds[j] == 1 ? 0 : 1), "mpm_idx");
        }
      } else {
        // Signal the actual prediction mode.
        int32_t tmp_pred = intra_pred_mode[j];

        // Sort prediction list from lowest to highest.
        if (intra_preds[j][0] > intra_preds[j][1]) SWAP(intra_preds[j][0], intra_preds[j][1], int8_t);
        if (intra_preds[j][0] > intra_preds[j][2]) SWAP(intra_preds[j][0], intra_preds[j][2], int8_t);
        if (intra_preds[j][1] > intra_preds[j][2]) SWAP(intra_preds[j][1], intra_preds[j][2], int8_t);

        // Reduce the index of the signaled prediction mode according to the
        // prediction list, as it has been already signaled that it's not one
        // of the prediction modes.
        for (i = 2; i >= 0; i--) {
          tmp_pred = (tmp_pred > intra_preds[j][i] ? tmp_pred - 1 : tmp_pred);
        }

        CABAC_BINS_EP(cabac, tmp_pred, 5, "rem_intra_luma_pred_mode");
      }
    }

    {  // start intra chroma pred mode coding
      unsigned pred_mode = 5;
      unsigned chroma_pred_modes[4] = {0, 26, 10, 1};

      if (intra_pred_mode_chroma == intra_pred_mode[0]) {
        pred_mode = 4;
      } else if (intra_pred_mode_chroma == 34) {
        // Angular 34 mode is possible only if intra pred mode is one of the
        // possible chroma pred modes, in which case it is signaled with that
        // duplicate mode.
        for (i = 0; i < 4; ++i) {
          if (intra_pred_mode[0] == chroma_pred_modes[i]) pred_mode = i;
        }
      } else {
        for (i = 0; i < 4; ++i) {
          if (intra_pred_mode_chroma == chroma_pred_modes[i]) pred_mode = i;
        }
      }

      // pred_mode == 5 mean intra_pred_mode_chroma is something that can't
      // be coded.
      assert(pred_mode != 5);

      /**
       * Table 9-35 - Binarization for intra_chroma_pred_mode
       *   intra_chroma_pred_mode  bin_string
       *                        4           0
       *                        0         100
       *                        1         101
       *                        2         110
       *                        3         111
       * Table 9-37 - Assignment of ctxInc to syntax elements with context coded bins
       *   intra_chroma_pred_mode[][] = 0, bypass, bypass
       */
      cabac->cur_ctx = &(cabac->ctx.chroma_pred_model[0]);
      if (pred_mode == 4) {
        CABAC_BIN(cabac, 0, "intra_chroma_pred_mode");
      } else {
        CABAC_BIN(cabac, 1, "intra_chroma_pred_mode");
        CABAC_BINS_EP(cabac, pred_mode, 2, "intra_chroma_pred_mode");
      }
    }  // end intra chroma pred mode coding

    kvz_encode_transform_coeff(state, x_ctb * 2, y_ctb * 2, depth, 0, 0, 0);
}

void kvz_encode_coding_tree(encoder_state_t * const state,
                        uint16_t x_ctb, uint16_t y_ctb, uint8_t depth)
{
  cabac_data_t * const cabac = &state->cabac;
  const videoframe_t * const frame = state->tile->frame;
  const cu_info_t *cur_cu = kvz_videoframe_get_cu_const(frame, x_ctb, y_ctb);
  uint8_t split_flag = GET_SPLITDATA(cur_cu, depth);
  uint8_t split_model = 0;
  
  //Absolute ctb
  uint16_t abs_x_ctb = x_ctb + (state->tile->lcu_offset_x * LCU_WIDTH) / (LCU_WIDTH >> MAX_DEPTH);
  uint16_t abs_y_ctb = y_ctb + (state->tile->lcu_offset_y * LCU_WIDTH) / (LCU_WIDTH >> MAX_DEPTH);

  // Check for slice border FIXME
  uint8_t border_x = ((state->encoder_control->in.width) < (abs_x_ctb * (LCU_WIDTH >> MAX_DEPTH) + (LCU_WIDTH >> depth))) ? 1 : 0;
  uint8_t border_y = ((state->encoder_control->in.height) < (abs_y_ctb * (LCU_WIDTH >> MAX_DEPTH) + (LCU_WIDTH >> depth))) ? 1 : 0;
  uint8_t border_split_x = ((state->encoder_control->in.width)  < ((abs_x_ctb + 1) * (LCU_WIDTH >> MAX_DEPTH) + (LCU_WIDTH >> (depth + 1)))) ? 0 : 1;
  uint8_t border_split_y = ((state->encoder_control->in.height) < ((abs_y_ctb + 1) * (LCU_WIDTH >> MAX_DEPTH) + (LCU_WIDTH >> (depth + 1)))) ? 0 : 1;
  uint8_t border = border_x | border_y; /*!< are we in any border CU */

#if KVZ_VISUALIZATION == 1
  if (depth == 0) {
    kvz_mutex_lock(&sdl_mutex);

    // Clean our own 64x64 area before starting to draw.
    const int x = x_ctb * LCU_CU_WIDTH;
    const int y = y_ctb * LCU_CU_WIDTH;
    const int pic_width = screen_w;
    const int pic_height = screen_h;
    const int cu_width = LCU_WIDTH >> depth;
    const int poc = state->global->poc;

    if (x_ctb == 0 && y_ctb == 0) {
      memset(sdl_pixels_RGB_inter[poc % 2], 0, (screen_w*screen_h * 4));
      SDL_UpdateTexture(overlay_inter[poc % 2], NULL, sdl_pixels_RGB_inter[poc % 2], pic_width * 4);
    }

    const int lcu_width = (x + 64 >= screen_w ? screen_w - x : 64);
    const int lcu_height = (y + 64 >= screen_h ? screen_h - y : 64);

    kvz_pixel *buffer = sdl_pixels_RGB_inter[(poc + 1) % 2];
    for (int lcu_y = 0; lcu_y < lcu_height; ++lcu_y) {
      int index = (x + (y + lcu_y) * screen_w) * 4;
      memset(&buffer[index], 0, lcu_width * 4);
    }

    SDL_Rect lcu_rect = {
      x, y,
      lcu_width, lcu_height
    };
    SDL_UpdateTexture(overlay_inter[(poc + 1) % 2], &lcu_rect, buffer + (x + y * screen_w) * 4, screen_w * 4);

    kvz_mutex_unlock(&sdl_mutex);
  }
#endif

  // When not in MAX_DEPTH, insert split flag and split the blocks if needed
  if (depth != MAX_DEPTH) {
    // Implisit split flag when on border
    if (!border) {
      // Get left and top block split_flags and if they are present and true, increase model number
      if (x_ctb > 0 && GET_SPLITDATA(kvz_videoframe_get_cu_const(frame, x_ctb - 1, y_ctb), depth) == 1) {
        split_model++;
  }

      if (y_ctb > 0 && GET_SPLITDATA(kvz_videoframe_get_cu_const(frame, x_ctb, y_ctb - 1), depth) == 1) {
        split_model++;
      }

      cabac->cur_ctx = &(cabac->ctx.split_flag_model[split_model]);
      CABAC_BIN(cabac, split_flag, "SplitFlag");
    }

    if (split_flag || border) {
      // Split blocks and remember to change x and y block positions
      uint8_t change = 1<<(MAX_DEPTH-1-depth);
      kvz_encode_coding_tree(state, x_ctb, y_ctb, depth + 1); // x,y

      // TODO: fix when other half of the block would not be completely over the border
      if (!border_x || border_split_x) {
        kvz_encode_coding_tree(state, x_ctb + change, y_ctb, depth + 1);
      }
      if (!border_y || border_split_y) {
        kvz_encode_coding_tree(state, x_ctb, y_ctb + change, depth + 1);
      }
      if (!border || (border_split_x && border_split_y)) {
        kvz_encode_coding_tree(state, x_ctb + change, y_ctb + change, depth + 1);
      }
      return;
    }
  }

#if KVZ_VISUALIZATION == 1
  if (cur_cu->type == CU_INTER && cur_cu->part_size == SIZE_2Nx2N) {
    kvz_mutex_lock(&sdl_mutex);

    const int x = x_ctb * LCU_CU_WIDTH;
    const int y = y_ctb * LCU_CU_WIDTH;

    const int cu_width = LCU_WIDTH >> depth;
    const int pic_width = screen_w;
    const int pic_height = screen_h;
    const int index_RGB = (x + y * pic_width +
                          state->tile->lcu_offset_x*LCU_WIDTH +
                          state->tile->lcu_offset_y *LCU_WIDTH * pic_width) << 2;

    const int cu_x_in_frame = x + state->tile->lcu_offset_x * LCU_WIDTH;
    const int cu_y_in_frame = y + state->tile->lcu_offset_y * LCU_WIDTH;
    const int x1 = cu_x_in_frame + cu_width / 2 - 1;
    const int y1 = cu_y_in_frame + cu_width / 2 - 1;

    const int poc = state->global->poc;

    // A shared bounding box for both L0 and L1 vectors.
    vector2d_t tl = { pic_width - 1, pic_height - 1 };
    vector2d_t br = { 0, 0 };

    if (cur_cu->inter.mv_dir & 2) {
      const int x2 = CLIP(0, state->tile->frame->source->width - 1, x1 + (cur_cu->inter.mv[1][0] >> 2));
      const int y2 = CLIP(0, state->tile->frame->source->height - 1, y1 + (cur_cu->inter.mv[1][1] >> 2));

      const int ref_idx = MIN(2, cur_cu->inter.mv_ref[1]);
      const int ref_poc = state->global->ref->pocs[ref_idx];
      const int ref_framemod = ref_poc % 8;
      if (x1 != x2 && y1 != y2) {
        draw_mv(sdl_pixels_RGB_inter[poc % 2], pic_width, pic_height, x1, y1, x2, y2, frame_r[ref_framemod], frame_g[ref_framemod], frame_b[ref_framemod]);
      }

      tl.x = MIN(MIN(tl.x, x1), x2);
      tl.y = MIN(MIN(tl.y, y1), y2);
      br.x = MAX(MAX(br.x, x1), x2);
      br.y = MAX(MAX(br.y, y1), y2);
    }
    if (cur_cu->inter.mv_dir & 1) {
      const int x2 = x1 + (cur_cu->inter.mv[0][0] >> 2);
      const int y2 = y1 + (cur_cu->inter.mv[0][1] >> 2);

      const int ref_idx = MIN(2, cur_cu->inter.mv_ref[0]);
      const int ref_poc = state->global->ref->pocs[ref_idx];
      const int ref_framemod = ref_poc % 8;
      if (x1 != x2 && y1 != y2) {
        draw_mv(sdl_pixels_RGB_inter[poc % 2], pic_width, pic_height, x1, y1, x2, y2, frame_r[ref_framemod], frame_g[ref_framemod], frame_b[ref_framemod]);
      }

      tl.x = MIN(MIN(tl.x, x1), x2);
      tl.y = MIN(MIN(tl.y, y1), y2);
      br.x = MAX(MAX(br.x, x1), x2);
      br.y = MAX(MAX(br.y, y1), y2);
    }
    
    tl.x = CLIP(0, pic_width - 1, tl.x);
    tl.y = CLIP(0, pic_height - 1, tl.y);
    br.x = CLIP(0, pic_width - 2, br.x);
    br.y = CLIP(0, pic_height - 2, br.y);

    SDL_Rect rect = {
      tl.x,
      tl.y,
      br.x - tl.x + 1,
      br.y - tl.y + 1,
    };

    if ((br.x + br.y * pic_width) * 4 >= pic_width * pic_height * 4) {
      assert(0);
    }
    if ((rect.x + rect.y * pic_width) * 4 + (rect.w + rect.h * pic_width) * 4 >= pic_width * pic_height * 4) {
      assert(0);
    }

    if (rect.w > 1 || rect.h > 1) {
      SDL_UpdateTexture(overlay_inter[poc % 2], &rect, sdl_pixels_RGB_inter[poc % 2] + (tl.x + tl.y * pic_width) * 4, pic_width * 4);
    }
    
    kvz_mutex_unlock(&sdl_mutex);
  }
#endif

    // Encode skip flag
  if (state->global->slicetype != KVZ_SLICE_I) {
    int8_t ctx_skip = 0; // uiCtxSkip = aboveskipped + leftskipped;
    int ui;
    int16_t num_cand = MRG_MAX_NUM_CANDS;
    // Get left and top skipped flags and if they are present and true, increase context number
    if (x_ctb > 0 && (kvz_videoframe_get_cu_const(frame, x_ctb - 1, y_ctb))->skipped) {
      ctx_skip++;
    }

    if (y_ctb > 0 && (kvz_videoframe_get_cu_const(frame, x_ctb, y_ctb - 1))->skipped) {
      ctx_skip++;
    }

    cabac->cur_ctx = &(cabac->ctx.cu_skip_flag_model[ctx_skip]);
    CABAC_BIN(cabac, cur_cu->skipped, "SkipFlag");

    // IF SKIP
    if (cur_cu->skipped) {
      if (num_cand > 1) {
        for (ui = 0; ui < num_cand - 1; ui++) {
          int32_t symbol = (ui != cur_cu->merge_idx);
          if (ui == 0) {
            cabac->cur_ctx = &(cabac->ctx.cu_merge_idx_ext_model);
            CABAC_BIN(cabac, symbol, "MergeIndex");
          } else {
            CABAC_BIN_EP(cabac,symbol,"MergeIndex");
          }
          if (symbol == 0) {
            break;
          }
        }
      }
      return;
    }
  }

  // ENDIF SKIP

  // Prediction mode
  if (state->global->slicetype != KVZ_SLICE_I) {
    cabac->cur_ctx = &(cabac->ctx.cu_pred_mode_model);
    CABAC_BIN(cabac, (cur_cu->type == CU_INTRA), "PredMode");
  }

  // part_mode
  encode_part_mode(state, cabac, cur_cu, depth);

  if (cur_cu->type == CU_INTER) {
    const int num_pu = kvz_part_mode_num_parts[cur_cu->part_size];
    const int cu_width_scu = LCU_CU_WIDTH >> depth;

    for (int i = 0; i < num_pu; ++i) {
      const int pu_x_scu = PU_GET_X(cur_cu->part_size, cu_width_scu, x_ctb, i);
      const int pu_y_scu = PU_GET_Y(cur_cu->part_size, cu_width_scu, y_ctb, i);
      const cu_info_t *cur_pu = kvz_videoframe_get_cu_const(frame, pu_x_scu, pu_y_scu);

      encode_inter_prediction_unit(state, cabac, cur_pu, pu_x_scu, pu_y_scu, depth);
    }

    {
      int cbf = (cbf_is_set(cur_cu->cbf.y, depth) ||
                 cbf_is_set(cur_cu->cbf.u, depth) ||
                 cbf_is_set(cur_cu->cbf.v, depth));

      // Only need to signal coded block flag if not skipped or merged
      // skip = no coded residual, merge = coded residual
      if (cur_cu->part_size != SIZE_2Nx2N || !cur_cu->merged) {
        cabac->cur_ctx = &(cabac->ctx.cu_qt_root_cbf_model);
        CABAC_BIN(cabac, cbf, "rqt_root_cbf");
      }
      // Code (possible) coeffs to bitstream

      if (cbf) {
        kvz_encode_transform_coeff(state, x_ctb * 2, y_ctb * 2, depth, 0, 0, 0);
      }
    }
  } else if (cur_cu->type == CU_INTRA) {
    encode_intra_coding_unit(state, cabac, cur_cu, x_ctb, y_ctb, depth);
  }

    #if ENABLE_PCM == 1
  // Code IPCM block
  if (cur_cu->type == CU_PCM) {
    kvz_cabac_encode_bin_trm(cabac, 1); // IPCMFlag == 1
      kvz_cabac_finish(cabac);
      kvz_bitstream_add_rbsp_trailing_bits(cabac.stream);
    // PCM sample
      {
      unsigned y, x;

      pixel *base_y = &cur_pic->y_data[x_ctb * (LCU_WIDTH >> (MAX_DEPTH))    + (y_ctb * (LCU_WIDTH >> (MAX_DEPTH))) * encoder->in.width];
      pixel *base_u = &cur_pic->u_data[(x_ctb * (LCU_WIDTH >> (MAX_DEPTH + 1)) + (y_ctb * (LCU_WIDTH >> (MAX_DEPTH + 1))) * encoder->in.width / 2)];
      pixel *base_v = &cur_pic->v_data[(x_ctb * (LCU_WIDTH >> (MAX_DEPTH + 1)) + (y_ctb * (LCU_WIDTH >> (MAX_DEPTH + 1))) * encoder->in.width / 2)];

      // Luma
      for (y = 0; y < LCU_WIDTH >> depth; y++) {
        for (x = 0; x < LCU_WIDTH >> depth; x++) {
          kvz_bitstream_put(cabac.stream, base_y[x + y * encoder->in.width], 8);
          }
        }

      // Chroma
      if (encoder->in.video_format != FORMAT_400) {
        for (y = 0; y < LCU_WIDTH >> (depth + 1); y++) {
          for (x = 0; x < LCU_WIDTH >> (depth + 1); x++) {
            kvz_bitstream_put(cabac.stream, base_u[x + y * (encoder->in.width >> 1)], 8);
          }
        }
        for (y = 0; y < LCU_WIDTH >> (depth + 1); y++) {
          for (x = 0; x < LCU_WIDTH >> (depth + 1); x++) {
            kvz_bitstream_put(cabac.stream, base_v[x + y * (encoder->in.width >> 1)], 8);
          }
        }
      }
    }
    // end PCM sample
      kvz_cabac_start(cabac);
  } // end Code IPCM block
#endif /* END ENABLE_PCM */
  else { /* Should not happend */
    printf("UNHANDLED TYPE!\r\n");
    assert(0);
    exit(1);
  }

   /* end prediction unit */
  /* end coding_unit */
}


coeff_scan_order_t kvz_get_scan_order(int8_t cu_type, int intra_mode, int depth)
{
  // Scan mode is diagonal, except for 4x4+8x8 luma and 4x4 chroma, where:
  // - angular 6-14 = vertical
  // - angular 22-30 = horizontal
  if (cu_type == CU_INTRA && depth >= 3) {
    if (intra_mode >= 6 && intra_mode <= 14) {
      return SCAN_VER;
    } else if (intra_mode >= 22 && intra_mode <= 30) {
      return SCAN_HOR;
    }
  }

  return SCAN_DIAG;
}


static void encode_transform_unit(encoder_state_t * const state,
                                  int x_pu, int y_pu, int depth)
{
  assert(depth >= 1 && depth <= MAX_PU_DEPTH);

  const videoframe_t * const frame = state->tile->frame;
  uint8_t width = LCU_WIDTH >> depth;
  uint8_t width_c = (depth == MAX_PU_DEPTH ? width : width / 2);

  int x_cu = x_pu / 2;
  int y_cu = y_pu / 2;
  const cu_info_t *cur_cu = kvz_videoframe_get_cu_const(frame, x_cu, y_cu);

  coeff_t coeff_y[LCU_WIDTH*LCU_WIDTH+1];
  coeff_t coeff_u[LCU_WIDTH*LCU_WIDTH>>2];
  coeff_t coeff_v[LCU_WIDTH*LCU_WIDTH>>2];
  int32_t coeff_stride = frame->width;

  int8_t scan_idx = kvz_get_scan_order(cur_cu->type, cur_cu->intra[PU_INDEX(x_pu, y_pu)].mode, depth);

  int cbf_y = cbf_is_set(cur_cu->cbf.y, depth + PU_INDEX(x_pu, y_pu));

  if (cbf_y) {
    int x = x_pu * (LCU_WIDTH >> MAX_PU_DEPTH);
    int y = y_pu * (LCU_WIDTH >> MAX_PU_DEPTH);
    coeff_t *orig_pos = &frame->coeff_y[x + y * frame->width];
    for (y = 0; y < width; y++) {
      for (x = 0; x < width; x++) {
        coeff_y[x+y*width] = orig_pos[x];
      }
      orig_pos += coeff_stride;
    }
  }

  // CoeffNxN
  // Residual Coding
  if (cbf_y) {
    kvz_encode_coeff_nxn(state, coeff_y, width, 0, scan_idx, cur_cu->intra[PU_INDEX(x_pu, y_pu)].tr_skip);
  }

  if (depth == MAX_DEPTH + 1 && !(x_pu % 2 && y_pu % 2)) {
    // For size 4x4 luma transform the corresponding chroma transforms are
    // also of size 4x4 covering 8x8 luma pixels. The residual is coded
    // in the last transform unit so for the other ones, don't do anything.
    return;
  }

  if (cbf_is_set(cur_cu->cbf.u, depth) || cbf_is_set(cur_cu->cbf.v, depth)) {
    int x, y;
    coeff_t *orig_pos_u, *orig_pos_v;

    if (depth <= MAX_DEPTH) {
      x = x_pu * (LCU_WIDTH >> (MAX_PU_DEPTH + 1));
      y = y_pu * (LCU_WIDTH >> (MAX_PU_DEPTH + 1));
    } else {
      // for 4x4 select top left pixel of the CU.
      x = x_cu * (LCU_WIDTH >> (MAX_DEPTH + 1));
      y = y_cu * (LCU_WIDTH >> (MAX_DEPTH + 1));
    }
    orig_pos_u = &frame->coeff_u[x + y * (frame->width >> 1)];
    orig_pos_v = &frame->coeff_v[x + y * (frame->width >> 1)];
    for (y = 0; y < (width_c); y++) {
      for (x = 0; x < (width_c); x++) {
        coeff_u[x+y*(width_c)] = orig_pos_u[x];
        coeff_v[x+y*(width_c)] = orig_pos_v[x];
      }
      orig_pos_u += coeff_stride>>1;
      orig_pos_v += coeff_stride>>1;
    }

    scan_idx = kvz_get_scan_order(cur_cu->type, cur_cu->intra[0].mode_chroma, depth);

    if (cbf_is_set(cur_cu->cbf.u, depth)) {
      kvz_encode_coeff_nxn(state, coeff_u, width_c, 2, scan_idx, 0);
    }

    if (cbf_is_set(cur_cu->cbf.v, depth)) {
      kvz_encode_coeff_nxn(state, coeff_v, width_c, 2, scan_idx, 0);
    }
  }
}

/**
 * \param encoder
 * \param x_pu            Prediction units' x coordinate.
 * \param y_pu            Prediction units' y coordinate.
 * \param depth           Depth from LCU.
 * \param tr_depth        Depth from last CU.
 * \param parent_coeff_u  What was signaled at previous level for cbf_cb.
 * \param parent_coeff_v  What was signlaed at previous level for cbf_cr.
 */
void kvz_encode_transform_coeff(encoder_state_t * const state, int32_t x_pu,int32_t y_pu,
                            int8_t depth, int8_t tr_depth, uint8_t parent_coeff_u, uint8_t parent_coeff_v)
{
  cabac_data_t * const cabac = &state->cabac;
  int32_t x_cu = x_pu / 2;
  int32_t y_cu = y_pu / 2;
  const videoframe_t * const frame = state->tile->frame;
  const cu_info_t *cur_cu = kvz_videoframe_get_cu_const(frame, x_cu, y_cu);

  // NxN signifies implicit transform split at the first transform level.
  // There is a similar implicit split for inter, but it is only used when
  // transform hierarchy is not in use.
  int intra_split_flag = (cur_cu->type == CU_INTRA && cur_cu->part_size == SIZE_NxN);

  // The implicit split by intra NxN is not counted towards max_tr_depth.
  int tr_depth_intra = state->encoder_control->tr_depth_intra;
  int max_tr_depth = (cur_cu->type == CU_INTRA ? tr_depth_intra + intra_split_flag : TR_DEPTH_INTER);

  int8_t split = (cur_cu->tr_depth > depth);

  const int cb_flag_y = cbf_is_set(cur_cu->cbf.y, depth + PU_INDEX(x_pu, y_pu));
  const int cb_flag_u = cbf_is_set(cur_cu->cbf.u, depth);
  const int cb_flag_v = cbf_is_set(cur_cu->cbf.v, depth);

  // The split_transform_flag is not signaled when:
  // - transform size is greater than 32 (depth == 0)
  // - transform size is 4 (depth == MAX_PU_DEPTH)
  // - transform depth is max
  // - cu is intra NxN and it's the first split
  if (depth > 0 &&
      depth < MAX_PU_DEPTH &&
      tr_depth < max_tr_depth &&
      !(intra_split_flag && tr_depth == 0))
  {
    cabac->cur_ctx = &(cabac->ctx.trans_subdiv_model[5 - ((kvz_g_convert_to_bit[LCU_WIDTH] + 2) - depth)]);
    CABAC_BIN(cabac, split, "split_transform_flag");
  }

  // Chroma cb flags are not signaled when one of the following:
  // - transform size is 4 (2x2 chroma transform doesn't exist)
  // - they have already been signaled to 0 previously
  // When they are not present they are inferred to be 0, except for size 4
  // when the flags from previous level are used.
  if (depth < MAX_PU_DEPTH) {
    cabac->cur_ctx = &(cabac->ctx.qt_cbf_model_chroma[tr_depth]);
    if (tr_depth == 0 || parent_coeff_u) {
      CABAC_BIN(cabac, cb_flag_u, "cbf_cb");
    }
    if (tr_depth == 0 || parent_coeff_v) {
      CABAC_BIN(cabac, cb_flag_v, "cbf_cr");
    }
  }

  if (split) {
    uint8_t pu_offset = 1 << (MAX_PU_DEPTH - (depth + 1));
    kvz_encode_transform_coeff(state, x_pu, y_pu, depth + 1, tr_depth + 1, cb_flag_u, cb_flag_v);
    kvz_encode_transform_coeff(state, x_pu + pu_offset, y_pu,  depth + 1, tr_depth + 1, cb_flag_u, cb_flag_v);
    kvz_encode_transform_coeff(state, x_pu, y_pu + pu_offset,  depth + 1, tr_depth + 1, cb_flag_u, cb_flag_v);
    kvz_encode_transform_coeff(state, x_pu + pu_offset, y_pu + pu_offset,  depth + 1, tr_depth + 1, cb_flag_u, cb_flag_v);
    return;
  }

  // Luma coded block flag is signaled when one of the following:
  // - prediction mode is intra
  // - transform depth > 0
  // - we have chroma coefficients at this level
  // When it is not present, it is inferred to be 1.
  if(cur_cu->type == CU_INTRA || tr_depth > 0 || cb_flag_u || cb_flag_v) {
      cabac->cur_ctx = &(cabac->ctx.qt_cbf_model_luma[!tr_depth]);
      CABAC_BIN(cabac, cb_flag_y, "cbf_luma");
  }

  if (cb_flag_y | cb_flag_u | cb_flag_v) {
    encode_transform_unit(state, x_pu, y_pu, depth);
  }
}

void kvz_encode_coeff_nxn(encoder_state_t * const state, coeff_t *coeff, uint8_t width,
                      uint8_t type, int8_t scan_mode, int8_t tr_skip)
{
  const encoder_control_t * const encoder = state->encoder_control;
  cabac_data_t * const cabac = &state->cabac;
  int c1 = 1;
  uint8_t last_coeff_x = 0;
  uint8_t last_coeff_y = 0;
  int32_t i;
  uint32_t sig_coeffgroup_flag[8 * 8] = { 0 };

  int8_t be_valid = encoder->sign_hiding;
  int32_t scan_pos_sig;
  uint32_t go_rice_param = 0;
  uint32_t blk_pos, pos_y, pos_x, sig, ctx_sig;

  // CONSTANTS
  const uint32_t num_blk_side    = width >> TR_MIN_LOG2_SIZE;
  const uint32_t log2_block_size = kvz_g_convert_to_bit[width] + 2;
  const uint32_t *scan           =
    kvz_g_sig_last_scan[scan_mode][log2_block_size - 1];
  const uint32_t *scan_cg = g_sig_last_scan_cg[log2_block_size - 2][scan_mode];

  // Init base contexts according to block type
  cabac_ctx_t *base_coeff_group_ctx = &(cabac->ctx.cu_sig_coeff_group_model[type]);
  cabac_ctx_t *baseCtx           = (type == 0) ? &(cabac->ctx.cu_sig_model_luma[0]) :
                                 &(cabac->ctx.cu_sig_model_chroma[0]);

  // Scan all coeff groups to find out which of them have coeffs.
  // Populate sig_coeffgroup_flag with that info.
  unsigned sig_cg_cnt = 0;
  for (int cg_y = 0; cg_y < width / 4; ++cg_y) {
    for (int cg_x = 0; cg_x < width / 4; ++cg_x) {
      unsigned cg_pos = cg_y * width * 4 + cg_x * 4;
      for (int coeff_row = 0; coeff_row < 4; ++coeff_row) {
        // Load four 16-bit coeffs and see if any of them are non-zero.
        unsigned coeff_pos = cg_pos + coeff_row * width;
        uint64_t four_coeffs = *(uint64_t*)(&coeff[coeff_pos]);
        if (four_coeffs) {
          ++sig_cg_cnt;
          unsigned cg_pos_y = (cg_pos >> log2_block_size) >> TR_MIN_LOG2_SIZE;
          unsigned cg_pos_x = (cg_pos & (width - 1)) >> TR_MIN_LOG2_SIZE;
          sig_coeffgroup_flag[cg_pos_x + cg_pos_y * num_blk_side] = 1;
          break;
    }
  }
    }
  }

  // Rest of the code assumes at least one non-zero coeff.
  assert(sig_cg_cnt > 0);

  // Find the last coeff group by going backwards in scan order.
  unsigned scan_cg_last = num_blk_side * num_blk_side - 1;
  while (!sig_coeffgroup_flag[scan_cg[scan_cg_last]]) {
    --scan_cg_last;
  }

  // Find the last coeff by going backwards in scan order.
  unsigned scan_pos_last = scan_cg_last * 16 + 15;
  while (!coeff[scan[scan_pos_last]]) {
    --scan_pos_last;
  }

  int pos_last = scan[scan_pos_last];

  // transform skip flag
  if(width == 4 && encoder->trskip_enable) {
    cabac->cur_ctx = (type == 0) ? &(cabac->ctx.transform_skip_model_luma) : &(cabac->ctx.transform_skip_model_chroma);
    CABAC_BIN(cabac, tr_skip, "transform_skip_flag");
  }

  last_coeff_x = pos_last & (width - 1);
  last_coeff_y = (uint8_t)(pos_last >> log2_block_size);

  // Code last_coeff_x and last_coeff_y
  kvz_encode_last_significant_xy(state, last_coeff_x, last_coeff_y, width, width,
                             type, scan_mode);

  scan_pos_sig  = scan_pos_last;

  // significant_coeff_flag
  for (i = scan_cg_last; i >= 0; i--) {
    int32_t sub_pos        = i << 4; // LOG2_SCAN_SET_SIZE;
    int32_t abs_coeff[16];
    int32_t cg_blk_pos     = scan_cg[i];
    int32_t cg_pos_y       = cg_blk_pos / num_blk_side;
    int32_t cg_pos_x       = cg_blk_pos - (cg_pos_y * num_blk_side);

    uint32_t coeff_signs   = 0;
    int32_t last_nz_pos_in_cg = -1;
    int32_t first_nz_pos_in_cg = 16;
    int32_t num_non_zero = 0;
    go_rice_param = 0;

    if (scan_pos_sig == scan_pos_last) {
      abs_coeff[0] = abs(coeff[pos_last]);
      coeff_signs  = (coeff[pos_last] < 0);
      num_non_zero = 1;
      last_nz_pos_in_cg  = scan_pos_sig;
      first_nz_pos_in_cg = scan_pos_sig;
      scan_pos_sig--;
    }

    if (i == scan_cg_last || i == 0) {
      sig_coeffgroup_flag[cg_blk_pos] = 1;
    } else {
      uint32_t sig_coeff_group   = (sig_coeffgroup_flag[cg_blk_pos] != 0);
      uint32_t ctx_sig  = kvz_context_get_sig_coeff_group(sig_coeffgroup_flag, cg_pos_x,
                                                      cg_pos_y, width);
      cabac->cur_ctx = &base_coeff_group_ctx[ctx_sig];
      CABAC_BIN(cabac, sig_coeff_group, "coded_sub_block_flag");
    }

    if (sig_coeffgroup_flag[cg_blk_pos]) {
      int32_t pattern_sig_ctx = kvz_context_calc_pattern_sig_ctx(sig_coeffgroup_flag,
                                                             cg_pos_x, cg_pos_y, width);

      for (; scan_pos_sig >= sub_pos; scan_pos_sig--) {
        blk_pos = scan[scan_pos_sig];
        pos_y   = blk_pos >> log2_block_size;
        pos_x   = blk_pos - (pos_y << log2_block_size);
        sig    = (coeff[blk_pos] != 0) ? 1 : 0;

        if (scan_pos_sig > sub_pos || i == 0 || num_non_zero) {
          ctx_sig  = kvz_context_get_sig_ctx_inc(pattern_sig_ctx, scan_mode, pos_x, pos_y,
                                             log2_block_size, type);
          cabac->cur_ctx = &baseCtx[ctx_sig];
          CABAC_BIN(cabac, sig, "sig_coeff_flag");
        }

        if (sig) {
          abs_coeff[num_non_zero] = abs(coeff[blk_pos]);
          coeff_signs              = 2 * coeff_signs + (coeff[blk_pos] < 0);
          num_non_zero++;

          if (last_nz_pos_in_cg == -1) {
            last_nz_pos_in_cg = scan_pos_sig;
          }

          first_nz_pos_in_cg  = scan_pos_sig;
        }
      }
    } else {
      scan_pos_sig = sub_pos - 1;
    }

    if (num_non_zero > 0) {
      int8_t sign_hidden = (last_nz_pos_in_cg - first_nz_pos_in_cg >=
                            4 /*SBH_THRESHOLD*/) ? 1 : 0;
      uint32_t ctx_set  = (i > 0 && type == 0) ? 2 : 0;
      cabac_ctx_t *base_ctx_mod;
      int32_t num_c1_flag, first_c2_flag_idx, idx, first_coeff2;

      if (c1 == 0) {
        ctx_set++;
      }

      c1 = 1;

      base_ctx_mod     = (type == 0) ? &(cabac->ctx.cu_one_model_luma[4 * ctx_set]) :
                         &(cabac->ctx.cu_one_model_chroma[4 * ctx_set]);
      num_c1_flag      = MIN(num_non_zero, C1FLAG_NUMBER);
      first_c2_flag_idx = -1;

      for (idx = 0; idx < num_c1_flag; idx++) {
        uint32_t symbol = (abs_coeff[idx] > 1) ? 1 : 0;
        cabac->cur_ctx = &base_ctx_mod[c1];
        CABAC_BIN(cabac, symbol, "coeff_abs_level_greater1_flag");

        if (symbol) {
          c1 = 0;

          if (first_c2_flag_idx == -1) {
            first_c2_flag_idx = idx;
          }
        } else if ((c1 < 3) && (c1 > 0)) {
          c1++;
        }
      }

      if (c1 == 0) {
        base_ctx_mod = (type == 0) ? &(cabac->ctx.cu_abs_model_luma[ctx_set]) :
                       &(cabac->ctx.cu_abs_model_chroma[ctx_set]);

        if (first_c2_flag_idx != -1) {
          uint8_t symbol = (abs_coeff[first_c2_flag_idx] > 2) ? 1 : 0;
          cabac->cur_ctx      = &base_ctx_mod[0];
          CABAC_BIN(cabac, symbol, "coeff_abs_level_greater2_flag");
        }
      }

      if (be_valid && sign_hidden) {
        CABAC_BINS_EP(cabac, (coeff_signs >> 1), (num_non_zero - 1), "coeff_sign_flag");
      } else {
        CABAC_BINS_EP(cabac, coeff_signs, num_non_zero, "coeff_sign_flag");
      }

      if (c1 == 0 || num_non_zero > C1FLAG_NUMBER) {
        first_coeff2 = 1;

        for (idx = 0; idx < num_non_zero; idx++) {
          int32_t base_level  = (idx < C1FLAG_NUMBER) ? (2 + first_coeff2) : 1;

          if (abs_coeff[idx] >= base_level) {
            kvz_cabac_write_coeff_remain(cabac, abs_coeff[idx] - base_level, go_rice_param);

            if (abs_coeff[idx] > 3 * (1 << go_rice_param)) {
              go_rice_param = MIN(go_rice_param + 1, 4);
            }
          }

          if (abs_coeff[idx] >= 2) {
            first_coeff2 = 0;
          }
        }
      }
    }
  }
}

/*!
 \brief Encode (X,Y) position of the last significant coefficient
 \param lastpos_x X component of last coefficient
 \param lastpos_y Y component of last coefficient
 \param width  Block width
 \param height Block height
 \param type plane type / luminance or chrominance
 \param scan scan type (diag, hor, ver)

 This method encodes the X and Y component within a block of the last significant coefficient.
*/
void kvz_encode_last_significant_xy(encoder_state_t * const state,
                                uint8_t lastpos_x, uint8_t lastpos_y,
                                uint8_t width, uint8_t height,
                                uint8_t type, uint8_t scan)
{
  cabac_data_t * const cabac = &state->cabac;

  const int index = kvz_math_floor_log2(width) - 2;
  uint8_t ctx_offset = type ? 0 : (index * 3 + (index + 1) / 4);
  uint8_t shift = type ? index : (index + 3) / 4;

  cabac_ctx_t *base_ctx_x = (type ? cabac->ctx.cu_ctx_last_x_chroma : cabac->ctx.cu_ctx_last_x_luma);
  cabac_ctx_t *base_ctx_y = (type ? cabac->ctx.cu_ctx_last_y_chroma : cabac->ctx.cu_ctx_last_y_luma);

  if (scan == SCAN_VER) {
    SWAP(lastpos_x, lastpos_y, uint8_t);
  }

  const int group_idx_x = g_group_idx[lastpos_x];
  const int group_idx_y = g_group_idx[lastpos_y];

  // x prefix
  for (int last_x = 0; last_x < group_idx_x; last_x++) {
    cabac->cur_ctx = &base_ctx_x[ctx_offset + (last_x >> shift)];
    CABAC_BIN(cabac, 1, "last_sig_coeff_x_prefix");
  }
  if (group_idx_x < g_group_idx[width - 1]) {
    cabac->cur_ctx = &base_ctx_x[ctx_offset + (group_idx_x >> shift)];
    CABAC_BIN(cabac, 0, "last_sig_coeff_x_prefix");
  }

  // y prefix
  for (int last_y = 0; last_y < group_idx_y; last_y++) {
    cabac->cur_ctx = &base_ctx_y[ctx_offset + (last_y >> shift)];
    CABAC_BIN(cabac, 1, "last_sig_coeff_y_prefix");
  }
  if (group_idx_y < g_group_idx[height - 1]) {
    cabac->cur_ctx = &base_ctx_y[ctx_offset + (group_idx_y >> shift)];
    CABAC_BIN(cabac, 0, "last_sig_coeff_y_prefix");
  }

  // last_sig_coeff_x_suffix
  if (group_idx_x > 3) {
    const int suffix = lastpos_x - g_min_in_group[group_idx_x];
    const int bits = (group_idx_x - 2) / 2;
    CABAC_BINS_EP(cabac, suffix, bits, "last_sig_coeff_x_suffix");
    }

  // last_sig_coeff_y_suffix
  if (group_idx_y > 3) {
    const int suffix = lastpos_y - g_min_in_group[group_idx_y];
    const int bits = (group_idx_y - 2) / 2;
    CABAC_BINS_EP(cabac, suffix, bits, "last_sig_coeff_y_suffix");
    }
}<|MERGE_RESOLUTION|>--- conflicted
+++ resolved
@@ -36,13 +36,10 @@
 #include "sao.h"
 #include "search.h"
 #include "strategies/strategies-picture.h"
-<<<<<<< HEAD
-#include "kvz_math.h"
+#include "tables.h"
+#include "threads.h"
 #include "visualization.h"
-=======
-#include "tables.h"
-
->>>>>>> 0700c25e
+
 
 int kvz_encoder_state_match_children_of_previous_frame(encoder_state_t * const state) {
   int i;
@@ -1366,8 +1363,6 @@
     const int x = x_ctb * LCU_CU_WIDTH;
     const int y = y_ctb * LCU_CU_WIDTH;
     const int pic_width = screen_w;
-    const int pic_height = screen_h;
-    const int cu_width = LCU_WIDTH >> depth;
     const int poc = state->global->poc;
 
     if (x_ctb == 0 && y_ctb == 0) {
@@ -1440,9 +1435,6 @@
     const int cu_width = LCU_WIDTH >> depth;
     const int pic_width = screen_w;
     const int pic_height = screen_h;
-    const int index_RGB = (x + y * pic_width +
-                          state->tile->lcu_offset_x*LCU_WIDTH +
-                          state->tile->lcu_offset_y *LCU_WIDTH * pic_width) << 2;
 
     const int cu_x_in_frame = x + state->tile->lcu_offset_x * LCU_WIDTH;
     const int cu_y_in_frame = y + state->tile->lcu_offset_y * LCU_WIDTH;
