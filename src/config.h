--- conflicted
+++ resolved
@@ -96,14 +96,11 @@
     int32_t min;
     int32_t max;
   } pu_depth_inter, pu_depth_intra;
-<<<<<<< HEAD
 
   int8_t gop_len;            /*!< \brief length of GOP for the video sequence */
   gop_config gop[MAX_GOP];  /*!< \brief Array of GOP settings */
-} config;
-=======
+
 } config_t;
->>>>>>> 2f79bfeb
 
 /* Function definitions */
 config_t *config_alloc(void);
