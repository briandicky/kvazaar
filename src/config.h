--- conflicted
+++ resolved
@@ -103,13 +103,10 @@
     int32_t max;
   } pu_depth_inter, pu_depth_intra;
 
-<<<<<<< HEAD
   bool add_encoder_info;
-=======
   int8_t gop_len;            /*!< \brief length of GOP for the video sequence */
   gop_config_t gop[MAX_GOP];  /*!< \brief Array of GOP settings */
 
->>>>>>> 79dc7e72
 } config_t;
 
 /* Function definitions */
