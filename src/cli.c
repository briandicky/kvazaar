/*****************************************************************************
* This file is part of Kvazaar HEVC encoder.
*
* Copyright (C) 2013-2015 Tampere University of Technology and others (see
* COPYING file).
*
* Kvazaar is free software: you can redistribute it and/or modify it under
* the terms of the GNU Lesser General Public License as published by the
* Free Software Foundation; either version 2.1 of the License, or (at your
* option) any later version.
*
* Kvazaar is distributed in the hope that it will be useful, but WITHOUT ANY
* WARRANTY; without even the implied warranty of MERCHANTABILITY or FITNESS
* FOR A PARTICULAR PURPOSE.  See the GNU Lesser General Public License for
* more details.
*
* You should have received a copy of the GNU General Public License along
* with Kvazaar.  If not, see <http://www.gnu.org/licenses/>.
****************************************************************************/

/*
* \file
*
*/

#include "cli.h"

#include <stdio.h>
#include <stdlib.h>
#include <string.h>
#include <getopt.h>
#include <ctype.h>

static const char short_options[] = "i:o:d:w:h:n:q:p:r:";
static const struct option long_options[] = {
  { "input",              required_argument, NULL, 'i' },
  { "output",             required_argument, NULL, 'o' },
  { "debug",              required_argument, NULL, 'd' },
  { "width",              required_argument, NULL, 'w' },
  { "height",             required_argument, NULL, 'h' }, // deprecated
  { "frames",             required_argument, NULL, 'n' }, // deprecated
  { "qp",                 required_argument, NULL, 'q' },
  { "period",             required_argument, NULL, 'p' },
  { "ref",                required_argument, NULL, 'r' },
  { "vps-period",         required_argument, NULL, 0 },
  { "input-res",          required_argument, NULL, 0 },
  { "input-fps",          required_argument, NULL, 0 },
  { "deblock",            required_argument, NULL, 0 },
  { "no-deblock",               no_argument, NULL, 0 },
  { "sao",                      no_argument, NULL, 0 },
  { "no-sao",                   no_argument, NULL, 0 },
  { "rdoq",                     no_argument, NULL, 0 },
  { "no-rdoq",                  no_argument, NULL, 0 },
  { "signhide",                 no_argument, NULL, 0 },
  { "no-signhide",              no_argument, NULL, 0 },
  { "smp",                      no_argument, NULL, 0 },
  { "no-smp",                   no_argument, NULL, 0 },
  { "amp",                      no_argument, NULL, 0 },
  { "no-amp",                   no_argument, NULL, 0 },
  { "rd",                 required_argument, NULL, 0 },
  { "full-intra-search",        no_argument, NULL, 0 },
  { "no-full-intra-search",     no_argument, NULL, 0 },
  { "transform-skip",           no_argument, NULL, 0 },
  { "no-transform-skip",        no_argument, NULL, 0 },
  { "tr-depth-intra",     required_argument, NULL, 0 },
  { "me",                 required_argument, NULL, 0 },
  { "subme",              required_argument, NULL, 0 },
  { "source-scan-type",   required_argument, NULL, 0 },
  { "sar",                required_argument, NULL, 0 },
  { "overscan",           required_argument, NULL, 0 },
  { "videoformat",        required_argument, NULL, 0 },
  { "range",              required_argument, NULL, 0 },
  { "colorprim",          required_argument, NULL, 0 },
  { "transfer",           required_argument, NULL, 0 },
  { "colormatrix",        required_argument, NULL, 0 },
  { "chromaloc",          required_argument, NULL, 0 },
  { "aud",                      no_argument, NULL, 0 },
  { "no-aud",                   no_argument, NULL, 0 },
  { "cqmfile",            required_argument, NULL, 0 },
  { "seek",               required_argument, NULL, 0 },
  { "tiles",              required_argument, NULL, 0 },
  { "tiles-width-split",  required_argument, NULL, 0 },
  { "tiles-height-split", required_argument, NULL, 0 },
  { "wpp",                      no_argument, NULL, 0 },
  { "no-wpp",                   no_argument, NULL, 0 },
  { "owf",                required_argument, NULL, 0 },
  { "slices",             required_argument, NULL, 0 },
  { "threads",            required_argument, NULL, 0 },
  { "cpuid",              required_argument, NULL, 0 },
  { "pu-depth-inter",     required_argument, NULL, 0 },
  { "pu-depth-intra",     required_argument, NULL, 0 },
  { "info",                     no_argument, NULL, 0 },
  { "no-info",                  no_argument, NULL, 0 },
  { "gop",                required_argument, NULL, 0 },
  { "bipred",                   no_argument, NULL, 0 },
  { "no-bipred",                no_argument, NULL, 0 },
  { "bitrate",            required_argument, NULL, 0 },
  { "preset",             required_argument, NULL, 0 },
  { "mv-rdo",                   no_argument, NULL, 0 },
  { "no-mv-rdo",                no_argument, NULL, 0 },
  { "psnr",                     no_argument, NULL, 0 },
  { "no-psnr",                  no_argument, NULL, 0 },
  { "version",                  no_argument, NULL, 0 },
  { "help",                     no_argument, NULL, 0 },
  { "loop-input",               no_argument, NULL, 0 },
  { "mv-constraint",      required_argument, NULL, 0 },
  { "hash",               required_argument, NULL, 0 },
  {"cu-split-termination",required_argument, NULL, 0 },
  { "crypto",             required_argument, NULL, 0 },
  { "me-early-termination",required_argument, NULL, 0 },
  { "lossless",                 no_argument, NULL, 0 },
  { "no-lossless",              no_argument, NULL, 0 },
  { "tmvp",                     no_argument, NULL, 0 },
  { "no-tmvp",                  no_argument, NULL, 0 },
  { "rdoq-skip",                no_argument, NULL, 0 },
  { "no-rdoq-skip",             no_argument, NULL, 0 },
  { "input-bitdepth",     required_argument, NULL, 0 },
  { "input-format",       required_argument, NULL, 0 },
  { "implicit-rdpcm",           no_argument, NULL, 0 },
  { "no-implicit-rdpcm",        no_argument, NULL, 0 },
<<<<<<< HEAD
  //*********************************************
  //For scalable extension.
  { "layer",                    no_argument, NULL, 0 }, //New layer
  { "layer-res",          required_argument, NULL, 0 }, //Set resolution of layer
  { "input-layer",    required_argument, NULL, 0 }, //Manualy set the input layer the current layer uses
  //*********************************************
=======
  { "roi",                required_argument, NULL, 0 },
>>>>>>> aae141f2
  {0, 0, 0, 0}
};

/**
* \brief Try to detect resolution from file name automatically
*
* \param file_name    file name to get dimensions from
* \param out_width    detected width
* \param out_height   detected height
* \return      1 if the resolution is set, 0 on fail
*/
static int select_input_res_auto(const char *file_name, int32_t *out_width, int32_t *out_height)
{
  if (!file_name) return 0;

  // Find the last delimiter char ( / or \ ). Hope the other kind is not used in the name.
  // If delim is not found, set pointer to the beginning.
  unsigned char* sub_str = (unsigned char*)MAX(strrchr(file_name, '/'), strrchr(file_name, '\\'));
  if (!sub_str) sub_str = (unsigned char*)file_name;

  int success = 0;
  // Try if the substring starts with "<int>x<int>" without either of them being 0
  do {
    success = (sscanf((char*)sub_str, "%dx%d%*s", out_width, out_height) == 2);
    success &= (*out_width > 0 && *out_height > 0);
    // Move to the next char until a digit is found or the string ends
    do{
      ++sub_str;
    } while (*sub_str != 0 && !isdigit(*sub_str));
    // Continue until "<int>x<int>" is found or the string ends
  } while (*sub_str != 0 && !success);

  return success;
}

/**
 * \brief Parse command line arguments.
 * \param argc  Number of arguments
 * \param argv  Argument list
 * \return      Pointer to the parsed options, or NULL on failure.
 */
cmdline_opts_t* cmdline_opts_parse(const kvz_api *const api, int argc, char *argv[])
{
  int ok = 1;
  cmdline_opts_t *opts = calloc(1, sizeof(cmdline_opts_t));
  if (!opts) {
    ok = 0;
    goto done;
  }
  //*********************************************
  //For scalable extension. TODO: Add error checking
  //Initialize input and debug arrays
  opts->input = calloc(1, sizeof(char*));
  opts->num_inputs = 1;
  opts->debug = NULL;//calloc(1, sizeof(char*));
  opts->num_debugs = 0;
  //*********************************************

  opts->config = api->config_alloc();
  if (!opts->config || !api->config_init(opts->config)) {
    ok = 0;
    goto done;
  }

  // Parse command line options
  for (optind = 0;;) {
    int long_options_index = -1;

    int c = getopt_long(argc, argv, short_options, long_options, &long_options_index);
    if (c == -1)
      break;

    if (long_options_index < 0) {
      int i;
      for (i = 0; long_options[i].name; i++)
        if (long_options[i].val == c) {
            long_options_index = i;
            break;
        }
      if (long_options_index < 0) {
        // getopt_long already printed an error message
        ok = 0;
        goto done;
      }
    }

    //*********************************************
    //For scalable extension. TODO: Add error cheching
    const char* name = long_options[long_options_index].name;
    if (!strcmp(name, "input")) {
      if (*opts->input != NULL) {
       /* fprintf(stderr, "Input error: More than one input file given.\n");
        ok = 0;
        goto done;*/
        //Increase input array size
        opts->input = realloc(opts->input, ++opts->num_inputs * sizeof(char*));

      }
      opts->input[opts->num_inputs-1] = strdup(optarg);
      api->config_parse(opts->config, name, optarg); //Send input for parsing so that input layers can be set correctly.
    } else if (!strcmp(name, "output")) {
      if (opts->output) {
        fprintf(stderr, "Input error: More than one output file given.\n");
        ok = 0;
        goto done;
      }
      opts->output = strdup(optarg);
    } else if (!strcmp(name, "debug")) {
      if (opts->debug != NULL) {
        /*fprintf(stderr, "Input error: More than one debug output file given.\n");
        ok = 0;
        goto done;*/
        opts->debug = realloc(opts->debug, ++opts->num_debugs * sizeof(char*));
      }
      else {
        opts->debug = calloc(1, sizeof(char*));
        opts->num_debugs++;
      }
      opts->debug[opts->num_debugs-1] = strdup(optarg);
    } else if (!strcmp(name, "seek")) {
      opts->seek = atoi(optarg);
    } else if (!strcmp(name, "frames")) {
      opts->frames = atoi(optarg);
    } else if (!strcmp(name, "version")) {
      opts->version = true;
      goto done;
    } else if (!strcmp(name, "help")) {
      opts->help = true;
      goto done;
    } else if (!strcmp(name, "loop-input")) {
      opts->loop_input = true;
    } else if (!api->config_parse(opts->config, name, optarg)) {
      fprintf(stderr, "invalid argument: %s=%s\n", name, optarg);
      ok = 0;
      goto done;
    }
  }
  //*********************************************
  
  // Check for extra arguments.
  if (argc - optind > 0) {
    fprintf(stderr, "Input error: Extra argument found: \"%s\"\n", argv[optind]);
    ok = 0;
    goto done;
  }

  // Check that the required files were defined
  if (opts->input == NULL || opts->output == NULL) {
    ok = 0;
    goto done;
  }

  if (opts->config->vps_period < 0) {
    // Disabling parameter sets is only possible when using Kvazaar as
    // a library.
    fprintf(stderr, "Input error: vps_period must be non-negative\n");
    ok = 0;
    goto done;
  }
  //*********************************************
  //For scalable extension. TODO: move to cfg parsing?
  // Set resolution automatically if necessary
  for (int i = 0; i < opts->num_inputs; i++) {
    //Automatically set layer size to match the respective input layer size
    kvz_config *cfg = opts->config;
    while( cfg != NULL ) {
      //Default input_layer to highest input layer
      if( cfg->input_layer == -1 ) {
        cfg->input_layer = *cfg->max_input_layers - 1;
      }
      if (cfg->input_layer == i && cfg->width == 0 && cfg->height == 0) {
        ok = ok && select_input_res_auto(opts->input[i], &cfg->width, &cfg->height);
        //goto done;
      }
      cfg = cfg->next_cfg;
    }
    if ((*opts->config->input_widths)[i] == 0 && (*opts->config->input_heights)[i] == 0) {
      ok = ok && select_input_res_auto(opts->input[i], &(*opts->config->input_widths)[i], &(*opts->config->input_heights)[i]);
      //goto done;
    }
  }
  //*********************************************

done:

  if (!ok) {
    cmdline_opts_free(api, opts);
    opts = NULL;
  }

  return opts;
}


/**
 * \brief Deallocate a cmdline_opts_t structure.
 */
void cmdline_opts_free(const kvz_api *const api, cmdline_opts_t *opts)
{
  if (opts) {
    //*********************************************
    //For scalable extension
    for (size_t i = 0; i < opts->num_inputs; i++) {
      FREE_POINTER(opts->input[i]);
    }
    FREE_POINTER(opts->input);
    FREE_POINTER(opts->output);
    for (size_t i = 0; i < opts->num_debugs; i++) {
      FREE_POINTER(opts->debug[i]);
    }
    FREE_POINTER(opts->debug);
    //*********************************************
    api->config_destroy(opts->config);
    opts->config = NULL;
  }
  FREE_POINTER(opts);
}


void print_usage(void)
{
  fprintf(stdout,
    "Kvazaar usage: -i and --input-res to set input, -o to set output\n"
    "               --help for more information\n");
}


void print_version(void)
{
  fprintf(stdout,
    "Kvazaar " VERSION_STRING "\n"
    "Kvazaar license: LGPL version 2\n");
}


void print_help(void)
{
  fprintf(stdout,
    "Usage:\n"
    "kvazaar -i <input> --input-res <width>x<height> -o <output>\n"
    "\n"
    /* Word wrap to this width to stay under 80 characters (including ") ************/
    "Required:\n"
    "  -i, --input                : Input file\n"
    "      --input-res <res>      : Input resolution [auto]\n"
    "                               auto: detect from file name\n"
    "                               <int>x<int>: width times height\n"
    "  -o, --output               : Output file\n"
    "\n"
    /* Word wrap to this width to stay under 80 characters (including ") ************/
    "Presets:\n"
    "      --preset=<preset>      : Set options to a preset [medium]\n"
    "                                   - ultrafast, superfast, veryfast, faster,\n"
    "                                     fast, medium, slow, slower, veryslow\n"
    "                                     placebo\n"
    "\n"
    /* Word wrap to this width to stay under 80 characters (including ") ************/
    "Input:\n"
    "  -n, --frames <integer>     : Number of frames to code [all]\n"
    "      --seek <integer>       : First frame to code [0]\n"
    "      --input-fps <num>/<denom> : Framerate of the input video [25.0]\n"
    "      --source-scan-type <string> : Set source scan type [progressive].\n"
    "                                   - progressive: progressive scan\n"
    "                                   - tff: top field first\n"
    "                                   - bff: bottom field first\n"
    "      --input-format         : P420 or P400\n"
    "      --input-bitdepth       : 8-16\n"
    "      --loop-input           : Re-read input file forever\n"
    "\n"
    /* Word wrap to this width to stay under 80 characters (including ") ************/
    "Options:\n"
    "      --help                 : Print this help message and exit\n"
    "      --version              : Print version information and exit\n"
    "      --aud                  : Use access unit delimiters\n"
    "      --debug <string>       : Output encoders reconstruction.\n"
    "      --cpuid <integer>      : Disable runtime cpu optimizations with value 0.\n"
    "      --hash                 : Decoded picture hash [checksum]\n"
    "                                   - none: 0 bytes\n"
    "                                   - checksum: 18 bytes\n"
    "                                   - md5: 56 bytes\n"
    "      --no-psnr              : Don't calculate PSNR for frames\n"
    "      --no-info              : Don't add encoder info SEI.\n"
    "\n"
    /* Word wrap to this width to stay under 80 characters (including ") ************/
    "Video structure:\n"
    "  -q, --qp <integer>         : Quantization Parameter [32]\n"
    "  -p, --period <integer>     : Period of intra pictures [0]\n"
    "                               - 0: only first picture is intra\n"
    "                               - 1: all pictures are intra\n"
    "                               - 2-N: every Nth picture is intra\n"
    "      --vps-period <integer> : Specify how often the video parameter set is\n"
    "                               re-sent. [0]\n"
    "                                   - 0: only send VPS with the first frame\n"
    "                                   - N: send VPS with every Nth intra frame\n"
    "  -r, --ref <integer>        : Reference frames, range 1..15 [3]\n"
    "      --gop <string>         : Definition of GOP structure [0]\n"
    "                                   - 0: disabled\n"
    "                                   - 8: B-frame pyramid of length 8\n"
    "                                   - lp-<string>: lp-gop definition\n"
    "                                         (e.g. lp-g8d4t2, see README)\n"
    "      --cqmfile <string>     : Custom Quantization Matrices from a file\n"
    "      --bitrate <integer>    : Target bitrate. [0]\n"
    "                                   - 0: disable rate-control\n"
    "                                   - N: target N bits per second\n"
    "      --lossless             : Use lossless coding\n"
    "      --mv-constraint        : Constrain movement vectors\n"
    "                                   - none: no constraint\n"
    "                                   - frametile: constrain within the tile\n"
    "                                   - frametilemargin: constrain even more\n"
    "      --roi <string>         : Use a delta QP map for region of interest\n"
    "                                   Read an array of delta QP values from\n"
    "                                   a file, where the first two values are the\n"
    "                                   width and height, followed by width*height\n"
    "                                   delta QP values in raster order.\n"
    "                                   The delta QP map can be any size or aspect\n"
    "                                   ratio, and will be mapped to LCU's.\n"
    "\n"
    /* Word wrap to this width to stay under 80 characters (including ") ************/
    "Compression tools:\n"
    "      --deblock [<beta:tc>]  : Deblocking\n"
    "                                     - beta: between -6 and 6\n"
    "                                     - tc: between -6 and 6\n"
    "      --(no-)sao             : Sample Adaptive Offset\n"
    "      --(no-)rdoq            : Rate-Distortion Optimized Quantization\n"
    "      --(no-)signhide        : Sign Hiding\n"
    "      --(no-)smp             : Symmetric Motion Partition\n"
    "      --(no-)amp             : Asymmetric Motion Partition\n"
    "      --rd <integer>         : Intra mode search complexity\n"
    "                                   - 0: skip intra if inter is good enough\n"
    "                                   - 1: rough intra mode search with SATD\n"
    "                                   - 2: refine intra mode search with SSE\n"
    "      --(no-)mv-rdo          : Rate-Distortion Optimized motion vector costs\n"
    "      --(no-)full-intra-search\n"
    "                             : Try all intra modes during rough search.\n"
    "      --(no-)transform-skip  : Transform skip\n"
    "      --me <string>          : Integer motion estimation\n"
    "                                   - hexbs: Hexagon Based Search\n"
    "                                   - tz:    Test Zone Search\n"
    "                                   - full:  Full Search\n"
    "                                   - full8, full16, full32, full64\n"
    "      --subme <integer>      : Set fractional pixel motion estimation level\n"
    "                                   - 0: only integer motion estimation\n"
    "                                   - 1: + 1/2-pixel horizontal and vertical\n"
    "                                   - 2: + 1/2-pixel diagonal\n"
    "                                   - 3: + 1/4-pixel horizontal and vertical\n"
    "                                   - 4: + 1/4-pixel diagonal\n"
    "      --pu-depth-inter <int>-<int>\n"
    "                             : Range for sizes for inter predictions\n"
    "                                   - 0, 1, 2, 3: from 64x64 to 8x8\n"
    "      --pu-depth-intra <int>-<int> : Range for sizes for intra predictions\n"
    "                                   - 0, 1, 2, 3, 4: from 64x64 to 4x4\n"
    "      --(no-)bipred          : Bi-prediction\n"
    "      --(no-)cu-split-termination\n"
    "                             : CU split search termination condition\n"
    "                                   - off: Never terminate cu-split search\n"
    "                                   - zero: Terminate with zero residual\n"
    "      --(no-)me-early-termination : ME early termination condition\n"
    "                                   - off: Don't terminate early\n"
    "                                   - on: Terminate early\n"
    "                                   - sensitive: Terminate even earlier\n"
    "      --(no-)implicit-rdpcm  : Implicit residual DPCM\n"
    "                               Currently only supported with lossless coding.\n"
    "      --(no-)tmvp            : Temporal Motion Vector Prediction\n"
    "      --(no-)rdoq-skip       : Skips RDOQ for 4x4 blocks\n"
    "\n"
    /* Word wrap to this width to stay under 80 characters (including ") ************/
    "Parallel processing:\n"
    "      --threads <integer>    : Number of threads to use [auto]\n"
    "                                   - 0: process everything with main thread\n"
    "                                   - N: use N threads for encoding\n"
    "                                   - auto: select based on number of cores\n"
    "      --owf <integer>        : Frame parallelism [auto]\n"
    "                                   - N: Process N-1 frames at a time\n"
    "                                   - auto: Select automatically\n"
    "      --(no-)wpp             : Wavefront parallel processing [enabled]\n"
    "                               Enabling tiles automatically disables WPP.\n"
    "                               To enable WPP with tiles, re-enable it after\n"
    "                               enabling tiles.\n"
    "      --tiles <int>x<int>    : Split picture into width x height uniform tiles.\n"
    "      --tiles-width-split <string>|u<int> :\n"
    "                               Specifies a comma separated list of pixel\n"
    "                               positions of tiles columns separation coordinates.\n"
    "                               Can also be u followed by and a single int n,\n"
    "                               in which case it produces columns of uniform width.\n"
    "      --tiles-height-split <string>|u<int> :\n"
    "                               Specifies a comma separated list of pixel\n"
    "                               positions of tiles rows separation coordinates.\n"
    "                               Can also be u followed by and a single int n,\n"
    "                               in which case it produces rows of uniform height.\n"
    "      --slices <string>      : Control how slices are used\n"
    "                                   - tiles: put tiles in independent slices\n"
    "                                   - wpp: put rows in dependent slices\n"
    "                                   - tiles+wpp: do both\n"
    "\n"
    /* Word wrap to this width to stay under 80 characters (including ") ************/
    "Video Usability Information:\n"
    "      --sar <width:height>   : Specify Sample Aspect Ratio\n"
    "      --overscan <string>    : Specify crop overscan setting [undef]\n"
    "                                   - undef, show, crop\n"
    "      --videoformat <string> : Specify video format [undef]\n"
    "                                   - component, pal, ntsc, secam, mac, undef\n"
    "      --range <string>       : Specify color range [tv]\n"
    "                                   - tv, pc\n"
    "      --colorprim <string>   : Specify color primaries [undef]\n"
    "                                   - undef, bt709, bt470m, bt470bg,\n"
    "                                     smpte170m, smpte240m, film, bt2020\n"
    "      --transfer <string>    : Specify transfer characteristics [undef]\n"
    "                                   - undef, bt709, bt470m, bt470bg,\n"
    "                                     smpte170m, smpte240m, linear, log100,\n"
    "                                     log316, iec61966-2-4, bt1361e,\n"
    "                                     iec61966-2-1, bt2020-10, bt2020-12\n"
    "      --colormatrix <string> : Specify color matrix setting [undef]\n"
    "                                   - undef, bt709, fcc, bt470bg, smpte170m,\n"
    "                                     smpte240m, GBR, YCgCo, bt2020nc, bt2020c\n"
    "      --chromaloc <integer>  : Specify chroma sample location (0 to 5) [0]\n"
    "\n"
    /* Word wrap to this width to stay under 80 characters (including ") ************/
    "Deprecated parameters: (might be removed at some point)\n"
    "  -w, --width                 : Use --input-res\n"
    "  -h, --height                : Use --input-res\n");
}

// ***********************************************
// Modified for SHVC
void print_frame_info(const kvz_frame_info * const info,
                         const double frame_psnr[3],
                         const uint32_t bytes,
                         const int layer_id)
{
  fprintf(stderr, "POC %4d LId %2d QP %2d (%c-frame) %10d bits PSNR: %2.4f %2.4f %2.4f",
          info->poc,
          layer_id,
          info->qp,
          "BPI"[info->slice_type % 3],
          bytes << 3,
          frame_psnr[0], frame_psnr[1], frame_psnr[2]);

  if (info->slice_type != KVZ_SLICE_I) {
    // Print reference picture lists
    fprintf(stderr, " [L0 ");
    for (int j = info->ref_list_len[0] - 1; j >= 0; j--) {
      fprintf(stderr, "%d ", info->ref_list[0][j]);
    }
    fprintf(stderr, "] [L1 ");
    for (int j = 0; j < info->ref_list_len[1]; j++) {
      fprintf(stderr, "%d ", info->ref_list[1][j]);
    }
    fprintf(stderr, "]");
  }

  fprintf(stderr, "\n");
}
// ***********************************************<|MERGE_RESOLUTION|>--- conflicted
+++ resolved
@@ -118,16 +118,13 @@
   { "input-format",       required_argument, NULL, 0 },
   { "implicit-rdpcm",           no_argument, NULL, 0 },
   { "no-implicit-rdpcm",        no_argument, NULL, 0 },
-<<<<<<< HEAD
+  { "roi",                required_argument, NULL, 0 },
   //*********************************************
   //For scalable extension.
   { "layer",                    no_argument, NULL, 0 }, //New layer
   { "layer-res",          required_argument, NULL, 0 }, //Set resolution of layer
   { "input-layer",    required_argument, NULL, 0 }, //Manualy set the input layer the current layer uses
   //*********************************************
-=======
-  { "roi",                required_argument, NULL, 0 },
->>>>>>> aae141f2
   {0, 0, 0, 0}
 };
 
