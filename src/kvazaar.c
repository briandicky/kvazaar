/*****************************************************************************
* This file is part of Kvazaar HEVC encoder.
*
* Copyright (C) 2013-2015 Tampere University of Technology and others (see
* COPYING file).
*
* Kvazaar is free software: you can redistribute it and/or modify it under
* the terms of the GNU Lesser General Public License as published by the
* Free Software Foundation; either version 2.1 of the License, or (at your
* option) any later version.
*
* Kvazaar is distributed in the hope that it will be useful, but WITHOUT ANY
* WARRANTY; without even the implied warranty of MERCHANTABILITY or FITNESS
* FOR A PARTICULAR PURPOSE.  See the GNU Lesser General Public License for
* more details.
*
* You should have received a copy of the GNU General Public License along
* with Kvazaar.  If not, see <http://www.gnu.org/licenses/>.
****************************************************************************/

#include "kvazaar.h"

#include <stdio.h>
#include <stdlib.h>
#include <string.h>

#include "bitstream.h"
#include "cfg.h"
#include "checkpoint.h"
#include "encoder.h"
#include "encoder_state-bitstream.h"
#include "encoder_state-ctors_dtors.h"
#include "encoderstate.h"
#include "global.h"
#include "image.h"
#include "input_frame_buffer.h"
#include "kvazaar_internal.h"
#include "strategyselector.h"
#include "threadqueue.h"
#include "videoframe.h"

// ***********************************************
  // Modified for SHVC
#include "scaler/scaler.h"
#include <crtdbg.h>

// ***********************************************


static void kvazaar_close(kvz_encoder *encoder)
{
  // ***********************************************
  // Modified for SHVC. TODO: Account for more complex ref structures?
  kvz_encoder *next = NULL;
  if (encoder) {
    next = encoder->next_enc;
    encoder->next_enc = NULL;
    encoder->prev_enc = NULL; //Prev encoder should be closed in a previous call

    if (encoder->states) {
      for (unsigned i = 0; i < encoder->num_encoder_states; ++i) {
        kvz_encoder_state_finalize(&encoder->states[i]);
      }
    }
    FREE_POINTER(encoder->states);

    // Discard const from the pointer.
    kvz_encoder_control_free((void*) encoder->control);
    encoder->control = NULL;
  }
  else {
    return;
  }
  FREE_POINTER(encoder);
 
  kvazaar_close(next);
  // ***********************************************
}



static kvz_encoder * kvazaar_open(const kvz_config *cfg)
{
  kvz_encoder *encoder = NULL; //The base layer encoder

  //Initialize strategies
  // TODO: Make strategies non-global
  if (!kvz_strategyselector_init(cfg->cpuid, KVZ_BIT_DEPTH)) {
    fprintf(stderr, "Failed to initialize strategies.\n");
    goto kvazaar_open_failure;
  }

<<<<<<< HEAD
  kvz_init_exp_golomb();

  // ***********************************************
  // Modified for SHVC. TODO: Account for more complex ref structures?
  kvz_encoder *cur_enc = NULL;
  kvz_encoder *prev_enc = NULL;
  //TODO: Just use a while loop?
  for (unsigned j = 0; cfg != NULL ; j++) {
    cur_enc = calloc(1, sizeof(kvz_encoder));
    if (!cur_enc) {
      goto kvazaar_open_failure;
    }
    if( j == 0 ) encoder = cur_enc;

    // FIXME: const qualifier disgarded. I don't want to change kvazaar_open
    // but I really need to change cfg.
    cur_enc->control = kvz_encoder_control_init((kvz_config*)cfg);
    if (!cur_enc->control) {
      goto kvazaar_open_failure;
    }
    if( prev_enc != NULL ) prev_enc->control->next_enc_ctrl = cur_enc->control;

    cur_enc->num_encoder_states = cur_enc->control->owf + 1;
    cur_enc->cur_state_num = 0;
    cur_enc->out_state_num = 0;
    cur_enc->frames_started = 0;
    cur_enc->frames_done = 0;
=======
  encoder = calloc(1, sizeof(kvz_encoder));
  if (!encoder) {
    goto kvazaar_open_failure;
  }

  encoder->control = kvz_encoder_control_init(cfg);
  if (!encoder->control) {
    goto kvazaar_open_failure;
  }

  encoder->num_encoder_states = encoder->control->cfg.owf + 1;
  encoder->cur_state_num = 0;
  encoder->out_state_num = 0;
  encoder->frames_started = 0;
  encoder->frames_done = 0;
>>>>>>> aae141f2

    kvz_init_input_frame_buffer(&cur_enc->input_buffer);

    cur_enc->states = calloc(cur_enc->num_encoder_states, sizeof(encoder_state_t));
    if (!cur_enc->states) {
      goto kvazaar_open_failure;
    }

    for (unsigned i = 0; i < cur_enc->num_encoder_states; ++i) {
      cur_enc->states[i].encoder_control = cur_enc->control;

      if (!kvz_encoder_state_init(&cur_enc->states[i], NULL)) {
        goto kvazaar_open_failure;
      }

      cur_enc->states[i].frame->QP = (int8_t)cfg->qp;
    }

    for (int i = 0; i < cur_enc->num_encoder_states; ++i) {
      if (i == 0) {
        cur_enc->states[i].previous_encoder_state = &cur_enc->states[cur_enc->num_encoder_states - 1];
      } else {
        cur_enc->states[i].previous_encoder_state = &cur_enc->states[(i - 1) % cur_enc->num_encoder_states];
      }
      kvz_encoder_state_match_children_of_previous_frame(&cur_enc->states[i]);
    }

    cur_enc->states[cur_enc->cur_state_num].frame->num = -1;

    //Set scaling parameters
    //Prepare scaling parameters so that up/downscaling gives the correct parameters for up/downscaling from prev_layer/orig to current layer
    enum kvz_chroma_format csp = KVZ_FORMAT2CSP(cfg->input_format);
    cur_enc->downscaling = newScalingParameters((*cfg->input_widths)[cfg->input_layer],
                                                (*cfg->input_heights)[cfg->input_layer],
                                                cur_enc->control->in.real_width,
                                                cur_enc->control->in.real_height,
                                                csp);
    if( prev_enc ){
      cur_enc->upscaling = newScalingParameters(prev_enc->upscaling.trgt_width,
                                                prev_enc->upscaling.trgt_height,
                                                cur_enc->control->in.real_width,
                                                cur_enc->control->in.real_height,
                                                csp);
    }
    else {
      cur_enc->upscaling = newScalingParameters(cur_enc->control->in.real_width,
                                                cur_enc->control->in.real_height,
                                                cur_enc->control->in.real_width,
                                                cur_enc->control->in.real_height,
                                                csp);
    }
    //Need to set the source (target?) to the padded size (because reasons) to conform with SHM. TODO: Trgt needs to be padded as well?
    //Scaling parameters need to be calculated for the true sizes.
    cur_enc->upscaling.src_padding_x = (CU_MIN_SIZE_PIXELS - cur_enc->upscaling.src_width % CU_MIN_SIZE_PIXELS) % CU_MIN_SIZE_PIXELS;
    cur_enc->upscaling.src_padding_y = (CU_MIN_SIZE_PIXELS - cur_enc->upscaling.src_height % CU_MIN_SIZE_PIXELS) % CU_MIN_SIZE_PIXELS;

    //Set the reference to the upscaling parameters in control
    cur_enc->control->layer.upscaling = &cur_enc->upscaling;

    //Connect the sub encoders
    cur_enc->next_enc = NULL;
    cur_enc->prev_enc = prev_enc;
    if( prev_enc ) prev_enc->next_enc = cur_enc;
    
    //Prepare for the next loop
    prev_enc = cur_enc;
    cfg = cfg->next_cfg;
  }

  return encoder;

kvazaar_open_failure:
  kvazaar_close(encoder);
  return NULL;
}


static void set_frame_info(kvz_frame_info *const info, const encoder_state_t *const state)
{
  info->poc = state->frame->poc,
  info->qp = state->frame->QP;
  info->nal_unit_type = state->frame->pictype;
  info->slice_type = state->frame->slicetype;
  kvz_encoder_get_ref_lists(state, info->ref_list_len, info->ref_list);
}


static int kvazaar_headers(kvz_encoder *enc,
                           kvz_data_chunk **data_out,
                           uint32_t *len_out)
{
  if (data_out) *data_out = NULL;
  if (len_out) *len_out = 0;

  bitstream_t stream;
  kvz_bitstream_init(&stream);

  kvz_encoder_state_write_parameter_sets(&stream, &enc->states[enc->cur_state_num]);

  // Get stream length before taking chunks since that clears the stream.
  if (len_out) *len_out = kvz_bitstream_tell(&stream) / 8;
  if (data_out) *data_out = kvz_bitstream_take_chunks(&stream);

  kvz_bitstream_finalize(&stream);
  return 1;
}


/**
* \brief Separate a single field from a frame.
*
* \param frame_in           input frame to extract field from
* \param source_scan_type   scan type of input material (0: progressive, 1:top field first, 2:bottom field first)
* \param field parity   
* \param field_out
*
* \return              1 on success, 0 on failure
*/
static int yuv_io_extract_field(const kvz_picture *frame_in, unsigned source_scan_type, unsigned field_parity, kvz_picture *field_out)
{
  if ((source_scan_type != 1) && (source_scan_type != 2)) return 0;
  if ((field_parity != 0)     && (field_parity != 1))     return 0;

  unsigned offset = 0;
  if (source_scan_type == 1) offset = field_parity ? 1 : 0;
  else if (source_scan_type == 2) offset = field_parity ? 0 : 1;  

  //Luma
  for (int i = 0; i < field_out->height; ++i){
    kvz_pixel *row_in  = frame_in->y + MIN(frame_in->height - 1, 2 * i + offset) * frame_in->stride;
    kvz_pixel *row_out = field_out->y + i * field_out->stride;
    memcpy(row_out, row_in, sizeof(kvz_pixel) * frame_in->width);
  }

  //Chroma
  for (int i = 0; i < field_out->height / 2; ++i){
    kvz_pixel *row_in = frame_in->u + MIN(frame_in->height / 2 - 1, 2 * i + offset) * frame_in->stride / 2;
    kvz_pixel *row_out = field_out->u + i * field_out->stride / 2;
    memcpy(row_out, row_in, sizeof(kvz_pixel) * frame_in->width / 2);
  }

  for (int i = 0; i < field_out->height / 2; ++i){
    kvz_pixel *row_in = frame_in->v + MIN(frame_in->height / 2 - 1, 2 * i + offset) * frame_in->stride / 2;
    kvz_pixel *row_out = field_out->v + i * field_out->stride / 2;
    memcpy(row_out, row_in, sizeof(kvz_pixel) * frame_in->width / 2);
  }

  return 1;
}

// ***********************************************
  // Modified for SHVC
//TODO: Move somewhere more appropriate.
static void remove_ILR_pics( encoder_state_t* const state)
{
  //Loop over refs and remove IL refs from the list
  for( unsigned i = 0; i < state->frame->ref->used_size; i++) {
    //TODO: Figure out a better way? Eg. extra info.
    //If a ref_poc matches the prev frames poc, the ref should have been an ILR in the prev frame.
    if( state->frame->ref->pocs[i] == state->previous_encoder_state->frame->poc ) {
      kvz_image_list_rem( state->frame->ref, i);
    }
  }
}

//TODO: Reuse buffers? Or not, who cares. Use a scaler struct to hold all relevant info for different layers?
//TODO: remove memory db stuff
//Create a new kvz picture based on pic_in with size given by width and height
static kvz_picture* kvazaar_scaling(const kvz_picture* const pic_in, scaling_parameter_t* param)
{
  //Create the buffers that are passed to the scaling function
  //TODO: Consider the case when kvz_pixel is not uint8
  
  //_ASSERTE( _CrtCheckMemory() );
  if( pic_in == NULL) {
    return NULL;
  }

  yuv_buffer_t* src_pic = newYuvBuffer_padded_uint8(pic_in->y, pic_in->u, pic_in->v, param->src_width+param->src_padding_x, param->src_height+param->src_padding_y, pic_in->stride, param->chroma, 0);
  //yuv_buffer_t* src_pic = newYuvBuffer_uint8(pic_in->y, pic_in->u, pic_in->v, pic_in->width, pic_in->height, param->chroma, 0);
  
  yuv_buffer_t* trgt_pic = yuvScaling(src_pic, param, NULL );
  
  //_ASSERTE( _CrtCheckMemory() );

  if( trgt_pic == NULL ) {
    deallocateYuvBuffer(src_pic);
    return NULL;
  }
  
  //TODO: Add proper padding
  uint8_t padding_x = (CU_MIN_SIZE_PIXELS - param->trgt_width % CU_MIN_SIZE_PIXELS) % CU_MIN_SIZE_PIXELS;
  uint8_t padding_y = (CU_MIN_SIZE_PIXELS - param->trgt_height % CU_MIN_SIZE_PIXELS) % CU_MIN_SIZE_PIXELS;

  //Create a new kvz picture from the buffer
  kvz_picture* pic_out = kvz_image_alloc(pic_in->chroma_format,param->trgt_width+padding_x, param->trgt_height+padding_y);
  if( pic_out == NULL) {
    deallocateYuvBuffer(src_pic);
    deallocateYuvBuffer(trgt_pic);
    return NULL;
  }
  pic_out->dts = pic_in->dts;
  pic_out->pts = pic_in->pts;

  int chroma_shift = param->chroma == CHROMA_444 ? 0 : 1;
  pic_data_t* comp_list[] = {trgt_pic->y->data, trgt_pic->u->data, trgt_pic->v->data};
  int stride_list[] = {trgt_pic->y->width,trgt_pic->u->width,trgt_pic->v->width};
  int height_list[] = {trgt_pic->y->height,trgt_pic->u->height,trgt_pic->v->height};
  int padd_x[] = {padding_x,padding_x>>chroma_shift,padding_x>>chroma_shift};
  int padd_y[] = {padding_y,padding_y>>chroma_shift,padding_y>>chroma_shift};
  assert(sizeof(kvz_pixel)==sizeof(char)); //Image copy (memset) only works if the pixels are the same size as char 
  
  //_ASSERTE( _CrtCheckMemory() );

  //Loop over components
  for (int comp = 0, i = 0; comp < 3; comp++) {
    int comp_size = height_list[comp]*stride_list[comp];
    int pic_out_stride = pic_out->stride >> ( comp < 1 ? 0 : chroma_shift );
    for (int src_ind = 0; src_ind < comp_size; i++, src_ind++) {
      //TODO: go over src image correctly
      //TODO: Make a better loop
      //Copy value normally
      pic_out->fulldata[i] = comp_list[comp][src_ind];
        
      //_ASSERTE( _CrtCheckMemory() );
      if ( padding_x != 0 && (src_ind % stride_list[comp] == stride_list[comp]-1) ) { //Padd end of row by copying last pixel
        memset(pic_out->fulldata + i + 1, pic_out->fulldata[i], padd_x[comp]);
        //_ASSERTE( _CrtCheckMemory() );
        i += padd_x[comp];
      }
    }
    if (padd_y[comp] != 0 ) { //Padd image with lines copied from the prev row
        for (int j = 0; j < padd_y[comp]; j++) {
          memcpy(pic_out->fulldata + i, pic_out->fulldata + i - pic_out_stride, pic_out_stride);
          //_ASSERTE( _CrtCheckMemory() );
          i += pic_out_stride;
        }
    }
  }

  //_ASSERTE( _CrtCheckMemory() );

  //Do deallocation
  deallocateYuvBuffer(src_pic);
  //_ASSERTE( _CrtCheckMemory() );
  deallocateYuvBuffer(trgt_pic);
  //_ASSERTE( _CrtCheckMemory() );
  return pic_out;
}
// ***********************************************


static int kvazaar_encode(kvz_encoder *enc,
                          kvz_picture *pic_in,
                          kvz_data_chunk **data_out,
                          uint32_t *len_out,
                          kvz_picture **pic_out,
                          kvz_picture **src_out,
                          kvz_frame_info *info_out)
{
  if (data_out) *data_out = NULL;
  if (len_out) *len_out = 0;
  if (pic_out) *pic_out = NULL;
  if (src_out) *src_out = NULL;

  encoder_state_t *state = &enc->states[enc->cur_state_num];

<<<<<<< HEAD
  if (!state->prepared) {
    // ***********************************************
    // Modified for SHVC. TODO: Move all this to kvz_encoder_prepare?
    if (state->encoder_control->layer.layer_id > 0 && enc->prev_enc != NULL) {
      //TODO: Find a better way. Handle cu_arrays properly
      //deallocate dummy cu_array
      cu_array_t* cua = state->frame->ref->cu_arrays[0]; //ILR pic should be first
      int used_size = state->frame->ref->used_size;
      remove_ILR_pics(state); //Remove old ILR pics from the ref list so they don't interfere. TODO: Move somewhere else?
      if (used_size > 0) kvz_cu_array_free(cua);
    }

=======
  if (!state->frame->prepared) {
>>>>>>> aae141f2
    kvz_encoder_prepare(state);

    //TODO: Move somewhere else. slicetype still refers to the prev slice?
    //TODO: Allow first EL layer to be a P-slice
    if (state->encoder_control->layer.layer_id > 0 && enc->prev_enc != NULL && state->frame->num > 0) {
      //Also add base layer to the reference list.
      encoder_state_t *bl_state = &enc->prev_enc->states[enc->cur_state_num]; //Should return the bl state with the same poc as state.
      //assert(state->frame->poc == bl_state->frame->poc);
      //TODO: Add upscaling, Handle memory leak of kvz_cu_array_?
      //TODO: Don't skip on first frame? Skip if inter frame. 
      if (bl_state->tile->frame->rec != NULL) {
        kvz_image_list_add(state->frame->ref,
                           kvazaar_scaling(bl_state->tile->frame->rec, &enc->upscaling),
                           kvz_cu_array_alloc(state->tile->frame->width_in_lcu * LCU_WIDTH, state->tile->frame->height_in_lcu * LCU_WIDTH),
                           bl_state->frame->poc);
      }
    }
    // ***********************************************
  }

  if (pic_in != NULL) {
    // FIXME: The frame number printed here is wrong when GOP is enabled.
    CHECKPOINT_MARK("read source frame: %d", state->frame->num + enc->control->cfg.seek);
  }

  kvz_picture* frame = kvz_encoder_feed_frame(&enc->input_buffer, state, pic_in);
  if (frame) {
    assert(state->frame->num == enc->frames_started);
    // Start encoding.
    kvz_encode_one_frame(state, frame);
    enc->frames_started += 1;
  }

  // If we have finished encoding as many frames as we have started, we are done.
  if (enc->frames_done == enc->frames_started) {
    return 1;
  }

  if (!state->frame->done) {
    // We started encoding a frame; move to the next encoder state.
    enc->cur_state_num = (enc->cur_state_num + 1) % (enc->num_encoder_states);
  }

  encoder_state_t *output_state = &enc->states[enc->out_state_num];
  if (!output_state->frame->done &&
      (pic_in == NULL || enc->cur_state_num == enc->out_state_num)) {

    kvz_threadqueue_waitfor(enc->control->threadqueue, output_state->tqj_bitstream_written);
    // The job pointer must be set to NULL here since it won't be usable after
    // the next frame is done.
    output_state->tqj_bitstream_written = NULL;

    // Get stream length before taking chunks since that clears the stream.
    if (len_out) *len_out = kvz_bitstream_tell(&output_state->stream) / 8;
    if (data_out) *data_out = kvz_bitstream_take_chunks(&output_state->stream);
    if (pic_out) *pic_out = kvz_image_copy_ref(output_state->tile->frame->rec);
    if (src_out) *src_out = kvz_image_copy_ref(output_state->tile->frame->source);
    if (info_out) set_frame_info(info_out, output_state);

    output_state->frame->done = 1;
    output_state->frame->prepared = 0;
    enc->frames_done += 1;

    enc->out_state_num = (enc->out_state_num + 1) % (enc->num_encoder_states);
  }

  return 1;
}


//TODO: make a note of this: Asume that info_out is an array with an element for each layer
//TODO: Allow scaling "step-wise" instead of allways from the original, for a potentially reduced complexity?
//TODO: Account for pic_in containing several input images for different layers
//Use this function to aggregate the results etc. but otherwise just call kvazaar_encode with the correct encoder
int kvazaar_scalable_encode(kvz_encoder* enc, kvz_picture* pic_in, kvz_data_chunk** data_out, uint32_t* len_out, kvz_picture** pic_out, kvz_picture** src_out, kvz_frame_info* info_out)
{
  if (data_out) *data_out = NULL;
  if (len_out) memset(len_out, 0, sizeof(uint32_t)*(*enc->control->cfg->max_layers));
  if (pic_out) *pic_out = NULL;
  if (src_out) *src_out = NULL;

  //Pic_in should contain the input images chained using base_image.
  //Move them to a list for easier access
  kvz_picture **pics_in = calloc(*enc->control->cfg->max_layers, sizeof(kvz_picture*));
  pics_in[0] = pic_in;

  if (pic_in != NULL) {
    for (int i = 1; pic_in->base_image != pic_in; i++) {
      pics_in[i] = pic_in->base_image;
      pic_in = pic_in->base_image;
    }
  }
  
  //Use these to pass stuff to the actual encoder function and aggregate the results into the actual parameters
  kvz_encoder *cur_enc = enc;
  kvz_picture *cur_pic_in; 
  kvz_data_chunk* cur_data_out = NULL;
  uint32_t cur_len_out = 0;
  kvz_picture *cur_pic_out = NULL;
  kvz_picture *cur_src_out = NULL;

  //TODO: Use a while loop instead?
  //for( unsigned i = 0; i < *enc->control->cfg->max_layers; i++) {
  for( unsigned i = 0; cur_enc != NULL; i++) {  
    cur_pic_in = kvazaar_scaling(pics_in[cur_enc->control->cfg->input_layer], &cur_enc->downscaling);

    if(!kvazaar_encode(cur_enc, cur_pic_in, &cur_data_out, &cur_len_out, &cur_pic_out, &cur_src_out, &(info_out[i]))) {
      kvz_image_free(cur_pic_in);
      free(pics_in);
      return 0;
    }

    kvz_image_free(cur_pic_in);
    cur_pic_in = NULL;

    //Aggregate new stuff
    if (data_out) {
      if (*data_out == NULL) {
        *data_out = cur_data_out;
      } else {
        while ((*data_out)->next != NULL) {
          data_out = &(*data_out)->next;
        }
        (*data_out)->next = cur_data_out;
        cur_data_out = NULL;
      }
    }
    if (len_out) len_out[i] += cur_len_out;
    if (pic_out) {
      if (*pic_out == NULL) {
        *pic_out = cur_pic_out;
      } else {
        (*pic_out)->base_image = kvz_image_copy_ref(cur_pic_out);
        pic_out = &(*pic_out)->base_image;
        kvz_image_free(cur_pic_out);
        cur_pic_out = NULL;
      }
    }
    if (src_out) {
      if (*src_out == NULL) {
        *src_out = cur_src_out;
      } else {
        (*src_out)->base_image = kvz_image_copy_ref(cur_src_out);
        src_out = &(*src_out)->base_image;
        kvz_image_free(cur_src_out);
        cur_src_out = NULL;
      }
    }

    //Update other values for the next layer
    cur_enc = cur_enc->next_enc;
  }

  free(pics_in);
  
  return 1;
}


//TODO: Handle interlaced
static int kvazaar_field_encoding_adapter(kvz_encoder *enc,
                                          kvz_picture *pic_in,
                                          kvz_data_chunk **data_out,
                                          uint32_t *len_out,
                                          kvz_picture **pic_out,
                                          kvz_picture **src_out,
                                          kvz_frame_info *info_out)
{
  if (enc->control->cfg.source_scan_type == KVZ_INTERLACING_NONE) {
    // For progressive, simply call the normal encoding function.
    //If several layers are used, call the apropriate function
    if(*enc->control->cfg->max_layers > 1) return kvazaar_scalable_encode(enc, pic_in, data_out, len_out, pic_out, src_out, info_out);
    return kvazaar_encode(enc, pic_in, data_out, len_out, pic_out, src_out, info_out);
  }

// ***********************************************

  // For interlaced, make two fields out of the input frame and call encode on them separately.
  encoder_state_t *state = &enc->states[enc->cur_state_num];
  kvz_picture *first_field = NULL, *second_field = NULL;
  struct {
    kvz_data_chunk* data_out;
    uint32_t len_out;
  } first = { 0, 0 }, second = { 0, 0 };

  if (pic_in != NULL) {
    first_field = kvz_image_alloc(state->encoder_control->chroma_format, state->encoder_control->in.width, state->encoder_control->in.height);
    if (first_field == NULL) {
      goto kvazaar_field_encoding_adapter_failure;
    }
    second_field = kvz_image_alloc(state->encoder_control->chroma_format, state->encoder_control->in.width, state->encoder_control->in.height);
    if (second_field == NULL) {
      goto kvazaar_field_encoding_adapter_failure;
    }

    yuv_io_extract_field(pic_in, pic_in->interlacing, 0, first_field);
    yuv_io_extract_field(pic_in, pic_in->interlacing, 1, second_field);
    
    first_field->pts = pic_in->pts;
    first_field->dts = pic_in->dts;
    first_field->interlacing = pic_in->interlacing;

    // Should the second field have higher pts and dts? It shouldn't affect anything.
    second_field->pts = pic_in->pts;
    second_field->dts = pic_in->dts;
    second_field->interlacing = pic_in->interlacing;
  }

  if (!kvazaar_encode(enc, first_field, &first.data_out, &first.len_out, pic_out, NULL, info_out)) {
    goto kvazaar_field_encoding_adapter_failure;
  }
  if (!kvazaar_encode(enc, second_field, &second.data_out, &second.len_out, NULL, NULL, NULL)) {
    goto kvazaar_field_encoding_adapter_failure;
  }

  kvz_image_free(first_field);
  kvz_image_free(second_field);

  // Concatenate bitstreams.
  if (len_out != NULL) {
    *len_out = first.len_out + second.len_out;
  }
  if (data_out != NULL) {
    *data_out = first.data_out;
    if (first.data_out != NULL) {
      kvz_data_chunk *chunk = first.data_out;
      while (chunk->next != NULL) {
        chunk = chunk->next;
      }
      chunk->next = second.data_out;
    }
  }

  if (src_out != NULL) {
    // TODO: deinterlace the fields to one picture.
  }

  return 1;

kvazaar_field_encoding_adapter_failure:
  kvz_image_free(first_field);
  kvz_image_free(second_field);
  kvz_bitstream_free_chunks(first.data_out);
  kvz_bitstream_free_chunks(second.data_out);
  return 0;
}


static const kvz_api kvz_8bit_api = {
  .config_alloc = kvz_config_alloc,
  .config_init = kvz_config_init,
  .config_destroy = kvz_config_destroy,
  .config_parse = kvz_config_parse,

  .picture_alloc = kvz_image_alloc_420,
  .picture_free = kvz_image_free,

  .chunk_free = kvz_bitstream_free_chunks,

  .encoder_open = kvazaar_open,
  .encoder_close = kvazaar_close,
  .encoder_headers = kvazaar_headers,
  .encoder_encode = kvazaar_field_encoding_adapter,

  .picture_alloc_csp = kvz_image_alloc,
};


const kvz_api * kvz_api_get(int bit_depth)
{
  return &kvz_8bit_api;
}<|MERGE_RESOLUTION|>--- conflicted
+++ resolved
@@ -90,9 +90,6 @@
     goto kvazaar_open_failure;
   }
 
-<<<<<<< HEAD
-  kvz_init_exp_golomb();
-
   // ***********************************************
   // Modified for SHVC. TODO: Account for more complex ref structures?
   kvz_encoder *cur_enc = NULL;
@@ -105,36 +102,17 @@
     }
     if( j == 0 ) encoder = cur_enc;
 
-    // FIXME: const qualifier disgarded. I don't want to change kvazaar_open
-    // but I really need to change cfg.
-    cur_enc->control = kvz_encoder_control_init((kvz_config*)cfg);
-    if (!cur_enc->control) {
-      goto kvazaar_open_failure;
-    }
-    if( prev_enc != NULL ) prev_enc->control->next_enc_ctrl = cur_enc->control;
-
-    cur_enc->num_encoder_states = cur_enc->control->owf + 1;
-    cur_enc->cur_state_num = 0;
-    cur_enc->out_state_num = 0;
-    cur_enc->frames_started = 0;
-    cur_enc->frames_done = 0;
-=======
-  encoder = calloc(1, sizeof(kvz_encoder));
-  if (!encoder) {
-    goto kvazaar_open_failure;
-  }
-
   encoder->control = kvz_encoder_control_init(cfg);
   if (!encoder->control) {
     goto kvazaar_open_failure;
   }
+    if( prev_enc != NULL ) prev_enc->control->next_enc_ctrl = cur_enc->control;
 
   encoder->num_encoder_states = encoder->control->cfg.owf + 1;
   encoder->cur_state_num = 0;
   encoder->out_state_num = 0;
   encoder->frames_started = 0;
   encoder->frames_done = 0;
->>>>>>> aae141f2
 
     kvz_init_input_frame_buffer(&cur_enc->input_buffer);
 
@@ -402,8 +380,7 @@
 
   encoder_state_t *state = &enc->states[enc->cur_state_num];
 
-<<<<<<< HEAD
-  if (!state->prepared) {
+  if (!state->frame->prepared) {
     // ***********************************************
     // Modified for SHVC. TODO: Move all this to kvz_encoder_prepare?
     if (state->encoder_control->layer.layer_id > 0 && enc->prev_enc != NULL) {
@@ -415,9 +392,6 @@
       if (used_size > 0) kvz_cu_array_free(cua);
     }
 
-=======
-  if (!state->frame->prepared) {
->>>>>>> aae141f2
     kvz_encoder_prepare(state);
 
     //TODO: Move somewhere else. slicetype still refers to the prev slice?
@@ -495,13 +469,13 @@
 int kvazaar_scalable_encode(kvz_encoder* enc, kvz_picture* pic_in, kvz_data_chunk** data_out, uint32_t* len_out, kvz_picture** pic_out, kvz_picture** src_out, kvz_frame_info* info_out)
 {
   if (data_out) *data_out = NULL;
-  if (len_out) memset(len_out, 0, sizeof(uint32_t)*(*enc->control->cfg->max_layers));
+  if (len_out) memset(len_out, 0, sizeof(uint32_t)*(*enc->control->cfg.max_layers));
   if (pic_out) *pic_out = NULL;
   if (src_out) *src_out = NULL;
 
   //Pic_in should contain the input images chained using base_image.
   //Move them to a list for easier access
-  kvz_picture **pics_in = calloc(*enc->control->cfg->max_layers, sizeof(kvz_picture*));
+  kvz_picture **pics_in = calloc(*enc->control->cfg.max_layers, sizeof(kvz_picture*));
   pics_in[0] = pic_in;
 
   if (pic_in != NULL) {
@@ -522,7 +496,7 @@
   //TODO: Use a while loop instead?
   //for( unsigned i = 0; i < *enc->control->cfg->max_layers; i++) {
   for( unsigned i = 0; cur_enc != NULL; i++) {  
-    cur_pic_in = kvazaar_scaling(pics_in[cur_enc->control->cfg->input_layer], &cur_enc->downscaling);
+    cur_pic_in = kvazaar_scaling(pics_in[cur_enc->control->cfg.input_layer], &cur_enc->downscaling);
 
     if(!kvazaar_encode(cur_enc, cur_pic_in, &cur_data_out, &cur_len_out, &cur_pic_out, &cur_src_out, &(info_out[i]))) {
       kvz_image_free(cur_pic_in);
@@ -589,7 +563,7 @@
   if (enc->control->cfg.source_scan_type == KVZ_INTERLACING_NONE) {
     // For progressive, simply call the normal encoding function.
     //If several layers are used, call the apropriate function
-    if(*enc->control->cfg->max_layers > 1) return kvazaar_scalable_encode(enc, pic_in, data_out, len_out, pic_out, src_out, info_out);
+    if(*enc->control->cfg.max_layers > 1) return kvazaar_scalable_encode(enc, pic_in, data_out, len_out, pic_out, src_out, info_out);
     return kvazaar_encode(enc, pic_in, data_out, len_out, pic_out, src_out, info_out);
   }
 
