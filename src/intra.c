/*****************************************************************************
 * This file is part of Kvazaar HEVC encoder.
 *
 * Copyright (C) 2013-2014 Tampere University of Technology and others (see
 * COPYING file).
 *
 * Kvazaar is free software: you can redistribute it and/or modify
 * it under the terms of the GNU General Public License version 2 as published
 * by the Free Software Foundation.
 *
 * Kvazaar is distributed in the hope that it will be useful,
 * but WITHOUT ANY WARRANTY; without even the implied warranty of
 * MERCHANTABILITY or FITNESS FOR A PARTICULAR PURPOSE.  See the
 * GNU General Public License for more details.
 *
 * You should have received a copy of the GNU General Public License
 * along with Kvazaar.  If not, see <http://www.gnu.org/licenses/>.
 ****************************************************************************/

/**
 * \file
 * \brief Functions for handling intra frames.
 */

#include "intra.h"

#include <stdio.h>
#include <stdlib.h>
#include <string.h>

#include "config.h"
#include "encoder.h"


const uint8_t intra_hor_ver_dist_thres[5] = {0,7,1,0,0};


/**
 * \brief Set intrablock mode (and init typedata)
 * \param pic picture to use
 * \param xCtb x CU position (smallest CU)
 * \param yCtb y CU position (smallest CU)
 * \param depth current CU depth
 * \param mode mode to set
 * \returns Void
 */
void intra_set_block_mode(picture *pic,uint32_t x_cu, uint32_t y_cu, uint8_t depth, uint8_t mode, uint8_t part_mode)
{
  uint32_t x, y;
  int width_in_scu = pic->width_in_lcu<<MAX_DEPTH; //!< Width in smallest CU
  int block_scu_width = (LCU_WIDTH>>depth)/(LCU_WIDTH>>MAX_DEPTH);

  if (part_mode == SIZE_NxN) {
    cu_info *cur_cu = &pic->cu_array[MAX_DEPTH][x_cu + y_cu * width_in_scu];
    // Modes are already set.
    cur_cu->depth = depth;
    cur_cu->type = CU_INTRA;
    cur_cu->tr_depth = depth + 1;
    return;
  }

  // Loop through all the blocks in the area of cur_cu
  for (y = y_cu; y < y_cu + block_scu_width; y++) {
    for (x = x_cu; x < x_cu + block_scu_width; x++) {
      cu_info *cur_cu = &pic->cu_array[MAX_DEPTH][x + y * width_in_scu];
      cur_cu->depth = depth;
      cur_cu->type = CU_INTRA;
      cur_cu->intra[0].mode = mode;
      cur_cu->intra[1].mode = mode;
      cur_cu->intra[2].mode = mode;
      cur_cu->intra[3].mode = mode;
      cur_cu->part_size = part_mode;
      cur_cu->tr_depth = depth;
    }
  }
}

/**
 * \brief get intrablock mode
 * \param pic picture data to use
 * \param picwidth width of the picture data
 * \param xpos x-position
 * \param ypos y-position
 * \param width block width
 * \returns DC prediction
*/
pixel intra_get_dc_pred(pixel *pic, uint16_t picwidth, uint8_t width)
{
  int32_t i, sum = 0;

  // pixels on top and left
  for (i = -picwidth; i < width - picwidth; i++) {
    sum += pic[i];
  }
  for (i = -1; i < width * picwidth - 1; i += picwidth) {
    sum += pic[i];
  }

  // return the average
  return (pixel)((sum + width) / (width + width));
}

#define PU_INDEX(x_pu, y_pu) (((x_pu) % 2)  + 2 * ((y_pu) % 2))

/**
 * \brief Function for deriving intra luma predictions
 * \param pic picture to use
 * \param x_cu x CU position (smallest CU)
 * \param y_cu y CU position (smallest CU)
 * \param preds output buffer for 3 predictions
 * \returns (predictions are found)?1:0
 */
int8_t intra_get_dir_luma_predictor(uint32_t x, uint32_t y, int8_t* preds,
                                    cu_info* cur_cu, cu_info* left_cu, cu_info* above_cu)
{
  int x_cu = x>>3;
  int y_cu = y>>3;

  // The default mode if block is not coded yet is INTRA_DC.
  int8_t left_intra_dir  = 1;
  int8_t above_intra_dir = 1;

  if (cur_cu->part_size == SIZE_NxN && (x & 7) == 1) {
    // If current CU is NxN and PU is on the right half, take mode from the
    // left half of the same CU.
    left_intra_dir = cur_cu->intra[PU_INDEX(0, y_cu<<1)].mode;
  } else if (left_cu && left_cu->type == CU_INTRA) {
    // Otherwise take the mode from the right side of the CU on the left.
    left_intra_dir = left_cu->intra[PU_INDEX(1, y_cu<<1)].mode;
  }

  if (cur_cu->part_size == SIZE_NxN && (y & 7) == 1) {
    // If current CU is NxN and PU is on the bottom half, take mode from the
    // top half of the same CU.
    above_intra_dir = cur_cu->intra[PU_INDEX(x_cu<<1, 0)].mode;
  } else if (above_cu && above_cu->type == CU_INTRA &&
             (y_cu * (LCU_WIDTH>>MAX_DEPTH)) % LCU_WIDTH != 0)
  {
    // Otherwise take the mode from the bottom half of the CU above.
    above_intra_dir = above_cu->intra[PU_INDEX(x_cu<<1, 1)].mode;
  }

  // If the predictions are the same, add new predictions
  if (left_intra_dir == above_intra_dir) {
    if (left_intra_dir > 1) { // angular modes
      preds[0] = left_intra_dir;
      preds[1] = ((left_intra_dir + 29) % 32) + 2;
      preds[2] = ((left_intra_dir - 1 ) % 32) + 2;
    } else { //non-angular
      preds[0] = 0;//PLANAR_IDX;
      preds[1] = 1;//DC_IDX;
      preds[2] = 26;//VER_IDX;
    }
  } else { // If we have two distinct predictions
    preds[0] = left_intra_dir;
    preds[1] = above_intra_dir;

    // add planar mode if it's not yet present
    if (left_intra_dir && above_intra_dir ) {
      preds[2] = 0; // PLANAR_IDX;
    } else { // else we add 26 or 1
      preds[2] =  (left_intra_dir+above_intra_dir)<2? 26 : 1;
    }
  }

  return 1;
}

/**
 * \brief Intra filtering of the border samples
 * \param ref reference picture data
 * \param x_cu x CU position (smallest CU)
 * \param y_cu y CU position (smallest CU)
 * \param depth current CU depth
 * \param preds output buffer for 3 predictions
 * \returns (predictions are found)?1:0
 */
void intra_filter(pixel *ref, int32_t stride,int32_t width, int8_t mode)
{
  #define FWIDTH (LCU_WIDTH*2+1)
  pixel filtered[FWIDTH * FWIDTH]; //!< temporary buffer for filtered samples
  pixel *filteredShift = &filtered[FWIDTH+1]; //!< pointer to temporary buffer with offset (1,1)
  int x,y;

  if (!mode) {
    // pF[ -1 ][ -1 ] = ( p[ -1 ][ 0 ] + 2*p[ -1 ][ -1 ] + p[ 0 ][ -1 ] + 2 )  >>  2	(8 35)
    filteredShift[-FWIDTH-1] = (ref[-1] + 2*ref[-(int32_t)stride-1] + ref[-(int32_t)stride] + 2) >> 2;

    // pF[ -1 ][ y ] = ( p[ -1 ][ y + 1 ] + 2*p[ -1 ][ y ] + p[ -1 ][ y - 1 ] + 2 )  >>  2 for y = 0..nTbS * 2 - 2	(8 36)
    for (y = 0; y < (int32_t)width * 2 - 1; y++) {
      filteredShift[y*FWIDTH-1] = (ref[(y + 1) * stride - 1] + 2*ref[y * stride - 1] + ref[(y - 1) * stride - 1] + 2) >> 2;
    }

    // pF[ -1 ][ nTbS * 2 - 1 ] = p[ -1 ][ nTbS * 2 - 1 ]		(8 37)
    filteredShift[(width * 2 - 1) * FWIDTH - 1] = ref[(width * 2 - 1) * stride - 1];

    // pF[ x ][ -1 ] = ( p[ x - 1 ][ -1 ] + 2*p[ x ][ -1 ] + p[ x + 1 ][ -1 ] + 2 )  >>  2 for x = 0..nTbS * 2 - 2	(8 38)
    for(x = 0; x < (int32_t)width*2-1; x++) {
      filteredShift[x - FWIDTH] = (ref[x - 1 - stride] + 2*ref[x - stride] + ref[x + 1 - stride] + 2) >> 2;
    }

    // pF[ nTbS * 2 - 1 ][ -1 ] = p[ nTbS * 2 - 1 ][ -1 ]
    filteredShift[(width * 2 - 1) - FWIDTH] = ref[(width * 2 - 1) - stride];

    // Copy filtered samples to the input array
    for (x = -1; x < (int32_t)width * 2; x++) {
      ref[x - stride] = filtered[x + 1];
    }
    for(y = 0; y < (int32_t)width * 2; y++)  {
      ref[y * stride - 1] = filtered[(y + 1) * FWIDTH];
    }
  } else  {
    printf("UNHANDLED: %s: %d\r\n", __FILE__, __LINE__);
    exit(1);
  }
  #undef FWIDTH
}

/** 
 * \brief Helper function to find intra merge costs
 * \returns intra mode coding cost in bits
 */
static uint32_t intra_merge_cost(int8_t mode, int8_t *merge_modes)
{
   // merge mode -1 means they are not used -> cost 0
   if(merge_modes[0] == -1) return 0;

   // First candidate needs only one bit and two other need two
   if(merge_modes[0] == mode) {
     return 1; 
   } else if(merge_modes[1] == mode || merge_modes[2] == mode) {
     return 2;
   }
   // Without merging the cost is 5 bits
   return 5;
}

/**
 * \brief Helper function to find intra merge costs
 * \returns intra mode coding cost in bits
 */
static uint32_t intra_pred_ratecost(int16_t mode, int8_t *intra_preds)
{
   // merge mode -1 means they are not used -> cost 0
   if(intra_preds[0] == -1) return 0;

   // First candidate needs only one bit and two other need two
   if(intra_preds[0] == mode) {
     return 1;
   } else if(intra_preds[1] == mode || intra_preds[2] == mode) {
     return 2;
   }
   // Without merging the cost is 5 bits
   return 5;
}

/**
 * \brief Function to test best intra prediction mode
 * \param orig original picture data
 * \param origstride original picture stride
 * \param rec reconstructed picture data
 * \param recstride reconstructed picture stride
 * \param xpos source x-position
 * \param ypos source y-position
 * \param width block size to predict
 * \param dst destination buffer for best prediction
 * \param dststride destination width
 * \param sad_out sad value of best mode
 * \returns best intra mode

 This function derives the prediction samples for planar mode (intra coding).
*/
int16_t intra_prediction(pixel *orig, int32_t origstride, pixel *rec, int16_t recstride, uint16_t xpos,
<<<<<<< HEAD
                         uint16_t ypos, uint8_t width, pixel *dst, int32_t dststride, uint32_t *sad_out, int8_t *merge)
=======
                         uint16_t ypos, uint8_t width, pixel *dst, int32_t dststride, uint32_t *sad_out, int8_t *intra_preds)
>>>>>>> 47af5207
{
  uint32_t best_sad = 0xffffffff;
  uint32_t sad = 0;
  int16_t best_mode = 1;
  int32_t x,y;
  int16_t i;
  uint32_t ratecost = 0;

  cost_16bit_nxn_func cost_func = get_sad_16bit_nxn_func(width);

  // Temporary block arrays
  // TODO: alloc with alignment
  pixel pred[LCU_WIDTH * LCU_WIDTH + 1];
  pixel orig_block[LCU_WIDTH * LCU_WIDTH + 1];
  pixel rec_filtered_temp[(LCU_WIDTH * 2 + 8) * (LCU_WIDTH * 2 + 8) + 1];

  pixel* rec_filtered = &rec_filtered_temp[recstride + 1]; //!< pointer to rec_filtered_temp with offset of (1,1)
  int8_t filter = (width<32); // TODO: chroma support

  uint8_t threshold = intra_hor_ver_dist_thres[g_to_bits[width]]; //!< Intra filtering threshold

  #define COPY_PRED_TO_DST() for (y = 0; y < (int32_t)width; y++)  { for (x = 0; x < (int32_t)width; x++) { dst[x + y*dststride] = pred[x + y*width]; } }
  #define CHECK_FOR_BEST(mode, additional_sad)  sad = cost_func(pred, orig_block); \
                                                sad += additional_sad;\
                                                if(sad < best_sad)\
                                                {\
                                                  best_sad = sad;\
                                                  best_mode = mode;\
                                                  COPY_PRED_TO_DST();\
                                                }

  // Store original block for SAD computation
  i = 0;
  for(y = 0; y < (int32_t)width; y++) {
    for(x = 0; x < (int32_t)width; x++) {
      orig_block[i++] = orig[x + y*origstride];
    }
  }

  // Filtered only needs the borders
  for (y = -1; y < (int32_t)recstride; y++) {
    rec_filtered[y*recstride - 1] = rec[y*recstride - 1];
  }
  for (x = 0; x < (int32_t)recstride; x++) {
    rec_filtered[x - recstride] = rec[x - recstride];
  }
  // Apply filter
  intra_filter(rec_filtered,recstride,width,0);

  // Test DC mode (never filtered)
  {
    pixel val = intra_get_dc_pred(rec, recstride, width);
    for (i = 0; i < (int32_t)(width*width); i++) {
      pred[i] = val;
    }
<<<<<<< HEAD
    ratecost = intra_merge_cost(1,merge)*(int)(g_cur_lambda_cost+0.5);
=======
    ratecost = intra_pred_ratecost(1,intra_preds)*(int)(g_cur_lambda_cost+0.5);
>>>>>>> 47af5207
    CHECK_FOR_BEST(1,ratecost);
  }

  // Check angular not requiring filtering
  for (i = 2; i < 35; i++) {
    int distance = MIN(abs(i - 26),abs(i - 10)); //!< Distance from top and left predictions
    if(distance <= threshold) {
      intra_get_angular_pred(rec, recstride, pred, width, width, i, filter);
<<<<<<< HEAD
      ratecost = intra_merge_cost(i,merge)*(int)(g_cur_lambda_cost+0.5);
=======
      ratecost = intra_pred_ratecost(i,intra_preds)*(int)(g_cur_lambda_cost+0.5);
>>>>>>> 47af5207
      CHECK_FOR_BEST(i,ratecost);
    }
  }

  // FROM THIS POINT FORWARD, USING FILTERED PREDICTION

  // Test planar mode (always filtered)
  intra_get_planar_pred(rec_filtered, recstride, width, pred, width);
<<<<<<< HEAD
  ratecost = intra_merge_cost(0,merge)*(int)(g_cur_lambda_cost+0.5);
=======
  ratecost = intra_pred_ratecost(0,intra_preds)*(int)(g_cur_lambda_cost+0.5);
>>>>>>> 47af5207
  CHECK_FOR_BEST(0,ratecost);

  // Check angular predictions which require filtered samples
  // TODO: add conditions to skip some modes on borders
  // chroma can use only 26 and 10 (if not using luma-prediction)
  for (i = 2; i < 35; i++) {
    int distance = MIN(abs(i-26),abs(i-10)); //!< Distance from top and left predictions
    if(distance > threshold) {
      intra_get_angular_pred(rec_filtered, recstride, pred, width, width, i, filter);
<<<<<<< HEAD
      ratecost = intra_merge_cost(i,merge)*(int)(g_cur_lambda_cost+0.5);
=======
      ratecost = intra_pred_ratecost(i,intra_preds)*(int)(g_cur_lambda_cost+0.5);
>>>>>>> 47af5207
      CHECK_FOR_BEST(i,ratecost);
    }
  }

  // assign final sad to output
  *sad_out = best_sad;
  #undef COPY_PRED_TO_DST
  #undef CHECK_FOR_BEST

  return best_mode;
}

/**
 * \brief Reconstruct intra block according to prediction
 * \param rec reconstructed picture data
 * \param recstride reconstructed picture stride
 * \param width block size to predict
 * \param dst destination buffer for best prediction
 * \param dststride destination width
 * \param mode intra mode to use
 * \param chroma chroma-block flag

*/
void intra_recon(pixel* rec, uint32_t recstride, uint32_t width, pixel* dst, int32_t dststride, int8_t mode, int8_t chroma)
{
  int32_t x,y;
  pixel pred[LCU_WIDTH * LCU_WIDTH];
  int8_t filter = !chroma && width < 32;


  // Filtering apply if luma and not DC
  if (!chroma && mode != 1 && width > 4) {
    uint8_t threshold = intra_hor_ver_dist_thres[g_to_bits[width]];
    if(MIN(abs(mode-26),abs(mode-10)) > threshold) {
      intra_filter(rec,recstride,width,0);
    }
  }

  // planar
  if (mode == 0)  {
    intra_get_planar_pred(rec, recstride, width, pred, width);
  } else if (mode == 1) { // DC
    pixel val = intra_get_dc_pred(rec, (uint16_t)recstride, (uint8_t)width);
    for (y = 0; y < (int32_t)width; y++) {
      for (x = 0; x < (int32_t)width; x++) {
        dst[x + y*dststride] = val;
      }
    }
    // Assigned value directly to output, no need to stay here
    return;
  } else {  // directional predictions
    intra_get_angular_pred(rec, recstride,pred, width, width, mode, filter);
  }

  for(y = 0; y < (int32_t)width; y++)  {
    for(x = 0; x < (int32_t)width; x++) {
      dst[x+y*dststride] = pred[x+y*width];
    }
  }
}

/**
 * \brief Build top and left borders for a reference block.
 * \param pic picture to use as a source
 * \param outwidth width of the prediction block
 * \param chroma signaling if chroma is used, 0 = luma, 1 = U and 2 = V
 *
 * The end result is 2*width+8 x 2*width+8 array, with only the top and left
 * edge pixels filled with the reconstructed pixels.
 */
void intra_build_reference_border(int32_t x_luma, int32_t y_luma, int16_t out_width,
                                      pixel *dst, int32_t dst_stride, int8_t chroma,
                                      int32_t pic_width, int32_t pic_height,
                                      lcu_t *lcu)
{
  // Some other function might make use of the arrays num_ref_pixels_top and
  // num_ref_pixels_left in the future, but until that happens lets leave
  // them here.

  /**
   * \brief Table for looking up the number of intra reference pixels based on
   *        prediction units coordinate within an LCU.
   *
   * This table was generated by "tools/generate_ref_pixel_tables.py".
   */
  static const uint8_t num_ref_pixels_top[16][16] = {
    { 64, 64, 64, 64, 64, 64, 64, 64, 64, 64, 64, 64, 64, 64, 64, 64 },
    {  8,  4,  8,  4,  8,  4,  8,  4,  8,  4,  8,  4,  8,  4,  8,  4 },
    { 16, 12,  8,  4, 16, 12,  8,  4, 16, 12,  8,  4, 16, 12,  8,  4 },
    {  8,  4,  8,  4,  8,  4,  8,  4,  8,  4,  8,  4,  8,  4,  8,  4 },
    { 32, 28, 24, 20, 16, 12,  8,  4, 32, 28, 24, 20, 16, 12,  8,  4 },
    {  8,  4,  8,  4,  8,  4,  8,  4,  8,  4,  8,  4,  8,  4,  8,  4 },
    { 16, 12,  8,  4, 16, 12,  8,  4, 16, 12,  8,  4, 16, 12,  8,  4 },
    {  8,  4,  8,  4,  8,  4,  8,  4,  8,  4,  8,  4,  8,  4,  8,  4 },
    { 64, 60, 56, 52, 48, 44, 40, 36, 32, 28, 24, 20, 16, 12,  8,  4 },
    {  8,  4,  8,  4,  8,  4,  8,  4,  8,  4,  8,  4,  8,  4,  8,  4 },
    { 16, 12,  8,  4, 16, 12,  8,  4, 16, 12,  8,  4, 16, 12,  8,  4 },
    {  8,  4,  8,  4,  8,  4,  8,  4,  8,  4,  8,  4,  8,  4,  8,  4 },
    { 32, 28, 24, 20, 16, 12,  8,  4, 32, 28, 24, 20, 16, 12,  8,  4 },
    {  8,  4,  8,  4,  8,  4,  8,  4,  8,  4,  8,  4,  8,  4,  8,  4 },
    { 16, 12,  8,  4, 16, 12,  8,  4, 16, 12,  8,  4, 16, 12,  8,  4 },
    {  8,  4,  8,  4,  8,  4,  8,  4,  8,  4,  8,  4,  8,  4,  8,  4 }
  };

  /**
   * \brief Table for looking up the number of intra reference pixels based on
   *        prediction units coordinate within an LCU.
   *
   * This table was generated by "tools/generate_ref_pixel_tables.py".
   */
  static const uint8_t num_ref_pixels_left[16][16] = {
    { 64,  4,  8,  4, 16,  4,  8,  4, 32,  4,  8,  4, 16,  4,  8,  4 },
    { 64,  4,  4,  4, 12,  4,  4,  4, 28,  4,  4,  4, 12,  4,  4,  4 },
    { 64,  4,  8,  4,  8,  4,  8,  4, 24,  4,  8,  4,  8,  4,  8,  4 },
    { 64,  4,  4,  4,  4,  4,  4,  4, 20,  4,  4,  4,  4,  4,  4,  4 },
    { 64,  4,  8,  4, 16,  4,  8,  4, 16,  4,  8,  4, 16,  4,  8,  4 },
    { 64,  4,  4,  4, 12,  4,  4,  4, 12,  4,  4,  4, 12,  4,  4,  4 },
    { 64,  4,  8,  4,  8,  4,  8,  4,  8,  4,  8,  4,  8,  4,  8,  4 },
    { 64,  4,  4,  4,  4,  4,  4,  4,  4,  4,  4,  4,  4,  4,  4,  4 },
    { 64,  4,  8,  4, 16,  4,  8,  4, 32,  4,  8,  4, 16,  4,  8,  4 },
    { 64,  4,  4,  4, 12,  4,  4,  4, 28,  4,  4,  4, 12,  4,  4,  4 },
    { 64,  4,  8,  4,  8,  4,  8,  4, 24,  4,  8,  4,  8,  4,  8,  4 },
    { 64,  4,  4,  4,  4,  4,  4,  4, 20,  4,  4,  4,  4,  4,  4,  4 },
    { 64,  4,  8,  4, 16,  4,  8,  4, 16,  4,  8,  4, 16,  4,  8,  4 },
    { 64,  4,  4,  4, 12,  4,  4,  4, 12,  4,  4,  4, 12,  4,  4,  4 },
    { 64,  4,  8,  4,  8,  4,  8,  4,  8,  4,  8,  4,  8,  4,  8,  4 },
    { 64,  4,  4,  4,  4,  4,  4,  4,  4,  4,  4,  4,  4,  4,  4,  4 }
  };

  const pixel dc_val = 1 << (g_bitdepth - 1);
  const int is_chroma = chroma ? 1 : 0;

  // input picture pointer
  //const pixel * const src = (!chroma) ? pic->y_recdata : ((chroma == 1) ? pic->u_recdata : pic->v_recdata);

  // Convert luma coordinates to chroma coordinates for chroma.
  const int x = chroma ? x_luma / 2 : x_luma;
  const int y = chroma ? y_luma / 2 : y_luma;

  const int y_in_lcu = y_luma % LCU_WIDTH;
  const int x_in_lcu = x_luma % LCU_WIDTH;

  int x_local = (x_luma&0x3f)>>is_chroma, y_local = (y_luma&0x3f)>>is_chroma;

  pixel *left_ref = !chroma ? &lcu->left_ref.y[1] : (chroma == 1) ? &lcu->left_ref.u[1] : &lcu->left_ref.v[1];
  pixel *top_ref  = !chroma ? &lcu->top_ref.y[1]  : (chroma == 1) ? &lcu->top_ref.u[1]  : &lcu->top_ref.v[1];
  pixel *rec_ref  = !chroma ? lcu->rec.y : (chroma == 1) ? lcu->rec.u : lcu->rec.v;

  pixel *left_border = &left_ref[y_local];
  pixel *top_border = &top_ref[x_local];
  uint32_t left_stride = 1;

  if(x_local) {
    left_border = &rec_ref[x_local - 1 + y_local * (LCU_WIDTH>>is_chroma)];
    left_stride = LCU_WIDTH>>is_chroma;
  }

  if(y_local) {
    top_border = &rec_ref[x_local + (y_local - 1) * (LCU_WIDTH>>is_chroma)];
  }

  // Copy pixels for left edge.
  if (x > 0) {
    // Get the number of reference pixels based on the PU coordinate within the LCU.
    int num_ref_pixels = num_ref_pixels_left[y_in_lcu / 4][x_in_lcu / 4] >> is_chroma;
    int i;
    pixel nearest_pixel;

    // Max pixel we can copy from src is yy + outwidth - 1 because the dst
    // extends one pixel to the left.
    num_ref_pixels = MIN(num_ref_pixels, out_width - 1);
    // There are no coded pixels below the frame.
    num_ref_pixels = MIN(num_ref_pixels, pic_height - y);
    // There are no coded pixels below the bottom of the LCU due to raster
    // scan order.
    num_ref_pixels = MIN(num_ref_pixels, (LCU_WIDTH - y_in_lcu) >> is_chroma);

    // Copy pixels from coded CUs.
    for (i = 0; i < num_ref_pixels; ++i) {
      dst[(i + 1) * dst_stride] = left_border[i*left_stride];
    }
    // Extend the last pixel for the rest of the reference values.
    nearest_pixel = dst[i * dst_stride];
    for (i = num_ref_pixels; i < out_width - 1; ++i) {
      dst[i * dst_stride] = nearest_pixel;
    }
  } else {
    // If we are on the left edge, extend the first pixel of the top row.
    pixel nearest_pixel = y > 0 ? top_border[0] : dc_val;
    int i;
    for (i = 1; i < out_width - 1; i++) {
      dst[i * dst_stride] = nearest_pixel;
    }
  }

  // Copy pixels for top edge.
  if (y > 0) {
    // Get the number of reference pixels based on the PU coordinate within the LCU.
    int num_ref_pixels = num_ref_pixels_top[y_in_lcu / 4][x_in_lcu / 4] >> is_chroma;
    int i;
    pixel nearest_pixel;

    // Max pixel we can copy from src is yy + outwidth - 1 because the dst
    // extends one pixel to the left.
    num_ref_pixels = MIN(num_ref_pixels, out_width - 1);
    // All LCUs in the row above have been coded.
    num_ref_pixels = MIN(num_ref_pixels, pic_width - x);

    // Copy pixels from coded CUs.
    for (i = 0; i < num_ref_pixels; ++i) {
      dst[i + 1] = top_border[i];
    }
    // Extend the last pixel for the rest of the reference values.
    nearest_pixel = top_border[num_ref_pixels - 1];
    for (; i < out_width - 1; ++i) {
      dst[i + 1] = nearest_pixel;
    }
  } else {
    // Extend nearest pixel.
    pixel nearest_pixel = x > 0 ? left_border[0] : dc_val;
    int i;
    for(i = 1; i < out_width; i++)
    {
      dst[i] = nearest_pixel;
    }
  }

  // If top-left corner sample doesn't exist, use the sample from below.
  // Unavailable samples on the left boundary are copied from below if
  // available. This is the only place they are available because we don't
  // support constrained intra prediction.
  if (x > 0 && y > 0) {
    // Make sure we always take the top-left pixel from the LCU reference
    // pixel arrays if they are available.
    if (x_local == 0) {
      dst[0] = left_border[-1];
    } else {
      dst[0] = top_border[-1];
    }
  } else {
    dst[0] = dst[dst_stride];
  }
}

const int32_t ang_table[9]     = {0,    2,    5,   9,  13,  17,  21,  26,  32};
const int32_t inv_ang_table[9] = {0, 4096, 1638, 910, 630, 482, 390, 315, 256}; // (256 * 32) / Angle

/**
 * \brief this functions constructs the angular intra prediction from border samples
 *
 */
void intra_get_angular_pred(pixel* src, int32_t src_stride, pixel* dst, int32_t dst_stride, int32_t width, int32_t dir_mode, int8_t filter)
{
  int32_t k,l;
  int32_t blk_size        = width;

  // Map the mode index to main prediction direction and angle
  int8_t mode_hor       = dir_mode < 18;
  int8_t mode_ver       = !mode_hor;
  int32_t intra_pred_angle = mode_ver ? (int32_t)dir_mode - 26 : mode_hor ? -((int32_t)dir_mode - 10) : 0;
  int32_t abs_ang       = abs(intra_pred_angle);
  int32_t sign_ang      = intra_pred_angle < 0 ? -1 : 1;

  // Set bitshifts and scale the angle parameter to block size
  int32_t inv_angle       = inv_ang_table[abs_ang];

  // Do angular predictions
  pixel *ref_main;
  pixel *ref_side;
  pixel  ref_above[2 * LCU_WIDTH + 1];
  pixel  ref_left[2 * LCU_WIDTH + 1];

  abs_ang           = ang_table[abs_ang];
  intra_pred_angle  = sign_ang * abs_ang;

  // Initialise the Main and Left reference array.
  if (intra_pred_angle < 0) {
    int32_t invAngleSum = 128; // rounding for (shift by 8)
    for (k = 0; k < blk_size + 1; k++) {
      ref_above[k + blk_size - 1] = src[k - src_stride - 1];
      ref_left[k + blk_size - 1]  = src[(k - 1) * src_stride - 1];
    }

    ref_main = (mode_ver ? ref_above : ref_left) + (blk_size - 1);
    ref_side = (mode_ver ? ref_left : ref_above) + (blk_size - 1);

    // Extend the Main reference to the left.
    for (k = -1; k > blk_size * intra_pred_angle>>5; k--) {
      invAngleSum += inv_angle;
      ref_main[k] = ref_side[invAngleSum>>8];
    }
  } else {
    for (k = 0; k < 2 * blk_size + 1; k++) {
      ref_above[k] = src[k - src_stride - 1];
      ref_left[k]  = src[(k - 1) * src_stride - 1];
    }
    ref_main = mode_ver ? ref_above : ref_left;
    ref_side = mode_ver ? ref_left  : ref_above;
  }

  if (intra_pred_angle == 0) {
    for (k = 0; k < blk_size; k++) {
      for (l = 0; l < blk_size; l++) {
        dst[k * dst_stride + l] = ref_main[l + 1];
      }
    }

    if (filter) {
      for (k=0;k<blk_size;k++) {
        dst[k * dst_stride] = CLIP(0, (1<<g_bitdepth) - 1, dst[k * dst_stride] + (( ref_side[k + 1] - ref_side[0]) >> 1));
      }
    }
  } else {
    int32_t delta_pos=0;
    int32_t delta_int;
    int32_t delta_fract;
    int32_t minus_delta_fract;
    int32_t ref_main_index;
    for (k = 0; k < blk_size; k++) {
      delta_pos += intra_pred_angle;
      delta_int   = delta_pos >> 5;
      delta_fract = delta_pos & (32 - 1);


      if (delta_fract) {
        minus_delta_fract = (32 - delta_fract);
        // Do linear filtering
        for (l = 0; l < blk_size; l++) {
          ref_main_index        = l + delta_int + 1;
          dst[k * dst_stride + l] = (pixel) ( (minus_delta_fract * ref_main[ref_main_index]
                                                 + delta_fract * ref_main[ref_main_index + 1] + 16) >> 5);
        }
      } else {
        // Just copy the integer samples
        for (l = 0; l < blk_size; l++) {
          dst[k * dst_stride + l] = ref_main[l + delta_int + 1];
        }
      }
    }
  }

  // Flip the block if this is the horizontal mode
  if (mode_hor) {
    pixel tmp;
    for (k=0;k<blk_size-1;k++) {
      for (l=k+1;l<blk_size;l++) {
        tmp                 = dst[k * dst_stride + l];
        dst[k * dst_stride + l] = dst[l * dst_stride + k];
        dst[l * dst_stride + k] = tmp;
      }
    }
  }
}




void intra_dc_pred_filtering(pixel *src, int32_t src_stride, pixel *dst, int32_t dst_stride, int32_t width, int32_t height )
{
  int32_t x, y, dst_stride2, src_stride2;

  // boundary pixels processing
  dst[0] = ((src[-src_stride] + src[-1] + 2 * dst[0] + 2) >> 2);

  for (x = 1; x < width; x++) {
    dst[x] = ((src[x - src_stride] +  3 * dst[x] + 2) >> 2);
  }
  for ( y = 1, dst_stride2 = dst_stride, src_stride2 = src_stride-1;
        y < height; y++, dst_stride2+=dst_stride, src_stride2+=src_stride ) {
    dst[dst_stride2] = ((src[src_stride2] + 3 * dst[dst_stride2] + 2) >> 2);
  }
  return;
}

/**
 * \brief Function for deriving planar intra prediction.
 * \param src source pixel array
 * \param srcstride source width
 * \param width block size to predict
 * \param dst destination buffer for prediction
 * \param dststride destination width

  This function derives the prediction samples for planar mode (intra coding).
*/
void intra_get_planar_pred(pixel* src, int32_t srcstride, uint32_t width, pixel* dst, int32_t dststride)
{
  int32_t k, l, bottom_left, top_right;
  int32_t hor_pred;
  int32_t left_column[LCU_WIDTH+1], top_row[LCU_WIDTH+1], bottom_row[LCU_WIDTH+1], right_column[LCU_WIDTH+1];
  uint32_t blk_size = width;
  uint32_t offset_2d = width;
  uint32_t shift_1d = g_convert_to_bit[ width ] + 2;
  uint32_t shift_2d = shift_1d + 1;

  // Get left and above reference column and row
  for (k = 0; k < (int32_t)blk_size + 1; k++) {
    top_row[k] = src[k - srcstride];
    left_column[k] = src[k * srcstride - 1];
  }

  // Prepare intermediate variables used in interpolation
  bottom_left = left_column[blk_size];
  top_right   = top_row[blk_size];
  for (k = 0; k < (int32_t)blk_size; k++) {
    bottom_row[k]   = bottom_left - top_row[k];
    right_column[k] = top_right   - left_column[k];
    top_row[k]      <<= shift_1d;
    left_column[k]  <<= shift_1d;
  }

  // Generate prediction signal
  for (k = 0; k < (int32_t)blk_size; k++) {
    hor_pred = left_column[k] + offset_2d;
    for (l = 0; l < (int32_t)blk_size; l++) {
      hor_pred += right_column[k];
      top_row[l] += bottom_row[l];
      dst[k * dststride + l] = (pixel)((hor_pred + top_row[l]) >> shift_2d);
    }
  }
}

void intra_recon_lcu(encoder_control* encoder, int x, int y, int depth, lcu_t *lcu, uint32_t pic_width, uint32_t pic_height)
{
  int x_local = (x&0x3f), y_local = (y&0x3f);
  cu_info *cur_cu = &lcu->cu[LCU_CU_OFFSET + (x_local>>3) + (y_local>>3)*LCU_T_CU_WIDTH];

  // Pointers to reconstruction arrays
  pixel *recbase_y = &lcu->rec.y[x_local + y_local * LCU_WIDTH];
  pixel *recbase_u = &lcu->rec.u[x_local/2 + (y_local * LCU_WIDTH)/4];
  pixel *recbase_v = &lcu->rec.v[x_local/2 + (y_local * LCU_WIDTH)/4];
  int32_t rec_stride = LCU_WIDTH;


  pixel rec[(LCU_WIDTH*2+8)*(LCU_WIDTH*2+8)];
  pixel *rec_shift  = &rec[(LCU_WIDTH >> (depth)) * 2 + 8 + 1];

  int8_t width = LCU_WIDTH >> depth;
  int8_t width_c = LCU_WIDTH >> (depth + 1);
  static vector2d offsets[4] = {{0,0},{1,0},{0,1},{1,1}};
  int num_pu = (cur_cu->part_size == SIZE_2Nx2N ? 1 : 4);
  int i;

  if (cur_cu->part_size == SIZE_NxN) {
    width = width_c;
  }

  cur_cu->intra[0].mode_chroma = 36; // TODO: Chroma intra prediction

  // Reconstruct chroma
  rec_shift  = &rec[width_c * 2 + 8 + 1];
  intra_build_reference_border(x, y,(int16_t)width_c * 2 + 8, rec, (int16_t)width_c * 2 + 8, 1,
                                   pic_width/2, pic_height/2, lcu);
  intra_recon(rec_shift,
              width_c * 2 + 8,
              width_c,
              recbase_u,
              rec_stride >> 1,
              cur_cu->intra[0].mode_chroma != 36 ? cur_cu->intra[0].mode_chroma : cur_cu->intra[0].mode,
              1);

  intra_build_reference_border(x, y,(int16_t)width_c * 2 + 8, rec, (int16_t)width_c * 2 + 8, 2,
                                   pic_width/2, pic_height/2, lcu);
  intra_recon(rec_shift,
              width_c * 2 + 8,
              width_c,
              recbase_v,
              rec_stride >> 1,
              cur_cu->intra[0].mode_chroma != 36 ? cur_cu->intra[0].mode_chroma : cur_cu->intra[0].mode,
              2);

  for (i = 0; i < num_pu; ++i) {
    // Build reconstructed block to use in prediction with extrapolated borders
    int x_off = offsets[i].x * width;
    int y_off = offsets[i].y * width;
    recbase_y = &lcu->rec.y[x_local + x_off + (y_local+y_off) * LCU_WIDTH];

    rec_shift  = &rec[width * 2 + 8 + 1];
    intra_build_reference_border(x+x_off, y+y_off,(int16_t)width * 2 + 8, rec, (int16_t)width * 2 + 8, 0,
                                 pic_width, pic_height, lcu);
    intra_recon(rec_shift, width * 2 + 8,
                width, recbase_y, rec_stride, cur_cu->intra[i].mode, 0);

    // Filter DC-prediction
    if (cur_cu->intra[i].mode == 1 && width < 32) {
      intra_dc_pred_filtering(rec_shift, width * 2 + 8, recbase_y,
                              rec_stride, width, width);
    }

    // Handle NxN mode by doing quant/transform and inverses for the next NxN block
    if (cur_cu->part_size == SIZE_NxN) {
      encode_transform_tree(encoder, x + x_off, y + y_off, depth+1, lcu);
    }
  }

  // If we coded NxN block, fetch the coded block flags to this level
  if (cur_cu->part_size == SIZE_NxN) {
    cur_cu->coeff_top_y[depth] = cur_cu->coeff_top_y[depth+1] | cur_cu->coeff_top_y[depth+2] | cur_cu->coeff_top_y[depth+3] | cur_cu->coeff_top_y[depth+4];
    cur_cu->coeff_top_u[depth] = cur_cu->coeff_top_u[depth+1];
    cur_cu->coeff_top_v[depth] = cur_cu->coeff_top_v[depth+1];
    return;
  }

  encode_transform_tree(encoder, x, y, depth, lcu);
}<|MERGE_RESOLUTION|>--- conflicted
+++ resolved
@@ -216,25 +216,6 @@
   #undef FWIDTH
 }
 
-/** 
- * \brief Helper function to find intra merge costs
- * \returns intra mode coding cost in bits
- */
-static uint32_t intra_merge_cost(int8_t mode, int8_t *merge_modes)
-{
-   // merge mode -1 means they are not used -> cost 0
-   if(merge_modes[0] == -1) return 0;
-
-   // First candidate needs only one bit and two other need two
-   if(merge_modes[0] == mode) {
-     return 1; 
-   } else if(merge_modes[1] == mode || merge_modes[2] == mode) {
-     return 2;
-   }
-   // Without merging the cost is 5 bits
-   return 5;
-}
-
 /**
  * \brief Helper function to find intra merge costs
  * \returns intra mode coding cost in bits
@@ -271,11 +252,7 @@
  This function derives the prediction samples for planar mode (intra coding).
 */
 int16_t intra_prediction(pixel *orig, int32_t origstride, pixel *rec, int16_t recstride, uint16_t xpos,
-<<<<<<< HEAD
-                         uint16_t ypos, uint8_t width, pixel *dst, int32_t dststride, uint32_t *sad_out, int8_t *merge)
-=======
                          uint16_t ypos, uint8_t width, pixel *dst, int32_t dststride, uint32_t *sad_out, int8_t *intra_preds)
->>>>>>> 47af5207
 {
   uint32_t best_sad = 0xffffffff;
   uint32_t sad = 0;
@@ -331,11 +308,7 @@
     for (i = 0; i < (int32_t)(width*width); i++) {
       pred[i] = val;
     }
-<<<<<<< HEAD
-    ratecost = intra_merge_cost(1,merge)*(int)(g_cur_lambda_cost+0.5);
-=======
     ratecost = intra_pred_ratecost(1,intra_preds)*(int)(g_cur_lambda_cost+0.5);
->>>>>>> 47af5207
     CHECK_FOR_BEST(1,ratecost);
   }
 
@@ -344,11 +317,7 @@
     int distance = MIN(abs(i - 26),abs(i - 10)); //!< Distance from top and left predictions
     if(distance <= threshold) {
       intra_get_angular_pred(rec, recstride, pred, width, width, i, filter);
-<<<<<<< HEAD
-      ratecost = intra_merge_cost(i,merge)*(int)(g_cur_lambda_cost+0.5);
-=======
       ratecost = intra_pred_ratecost(i,intra_preds)*(int)(g_cur_lambda_cost+0.5);
->>>>>>> 47af5207
       CHECK_FOR_BEST(i,ratecost);
     }
   }
@@ -357,11 +326,7 @@
 
   // Test planar mode (always filtered)
   intra_get_planar_pred(rec_filtered, recstride, width, pred, width);
-<<<<<<< HEAD
-  ratecost = intra_merge_cost(0,merge)*(int)(g_cur_lambda_cost+0.5);
-=======
   ratecost = intra_pred_ratecost(0,intra_preds)*(int)(g_cur_lambda_cost+0.5);
->>>>>>> 47af5207
   CHECK_FOR_BEST(0,ratecost);
 
   // Check angular predictions which require filtered samples
@@ -371,11 +336,7 @@
     int distance = MIN(abs(i-26),abs(i-10)); //!< Distance from top and left predictions
     if(distance > threshold) {
       intra_get_angular_pred(rec_filtered, recstride, pred, width, width, i, filter);
-<<<<<<< HEAD
-      ratecost = intra_merge_cost(i,merge)*(int)(g_cur_lambda_cost+0.5);
-=======
       ratecost = intra_pred_ratecost(i,intra_preds)*(int)(g_cur_lambda_cost+0.5);
->>>>>>> 47af5207
       CHECK_FOR_BEST(i,ratecost);
     }
   }
