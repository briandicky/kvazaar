#ifndef KVAZAAR_H_
#define KVAZAAR_H_
/*****************************************************************************
* This file is part of Kvazaar HEVC encoder.
*
* Copyright (C) 2013-2015 Tampere University of Technology and others (see
* COPYING file).
*
* Kvazaar is free software: you can redistribute it and/or modify it under
* the terms of the GNU Lesser General Public License as published by the
* Free Software Foundation; either version 2.1 of the License, or (at your
* option) any later version.
*
* Kvazaar is distributed in the hope that it will be useful, but WITHOUT ANY
* WARRANTY; without even the implied warranty of MERCHANTABILITY or FITNESS
* FOR A PARTICULAR PURPOSE.  See the GNU Lesser General Public License for
* more details.
*
* You should have received a copy of the GNU General Public License along
* with Kvazaar.  If not, see <http://www.gnu.org/licenses/>.
****************************************************************************/

/** 
 * \ingroup Control
 * \file
 * This file defines the public API of Kvazaar when used as a library.
 */

#include <stdint.h>


#ifdef __cplusplus
extern "C" {
#endif

#if defined(KVZ_DLL_EXPORTS)
  #if !defined(PIC)
    // Building static kvazaar library.
    #define KVZ_PUBLIC
  #elif defined(_WIN32) || defined(__CYGWIN__)
    // Building kvazaar DLL on Windows.
    #define KVZ_PUBLIC __declspec(dllexport)
  #elif defined(__GNUC__)
    // Building kvazaar shared library with GCC.
    #define KVZ_PUBLIC __attribute__ ((visibility ("default")))
  #else
    #define KVZ_PUBLIC
  #endif
#else
  #if defined(KVZ_STATIC_LIB)
    // Using static kvazaar library.
    #define KVZ_PUBLIC
  #elif defined(_WIN32) || defined(__CYGWIN__)
    // Using kvazaar DLL on Windows.
    #define KVZ_PUBLIC __declspec(dllimport)
  #else
    // Using kvazaar shared library and not on Windows.
    #define KVZ_PUBLIC
  #endif
#endif

/**
 * Maximum length of a GoP structure.
 */
#define KVZ_MAX_GOP_LENGTH 32

/**
 * Size of data chunks.
 */
#define KVZ_DATA_CHUNK_SIZE 4096

#define KVZ_BIT_DEPTH 8
#if KVZ_BIT_DEPTH == 8
typedef uint8_t kvz_pixel;
#else
typedef uint16_t kvz_pixel;
#endif

/**
 * \brief Opaque data structure representing one instance of the encoder.
 */
typedef struct kvz_encoder kvz_encoder;

/**
 * \brief Integer motion estimation algorithms.
 */
enum kvz_ime_algorithm {
  KVZ_IME_HEXBS = 0,
  KVZ_IME_TZ = 1,
  KVZ_IME_FULL = 2,
  KVZ_IME_FULL8 = 3, //! \since 3.6.0
  KVZ_IME_FULL16 = 4, //! \since 3.6.0
  KVZ_IME_FULL32 = 5, //! \since 3.6.0
  KVZ_IME_FULL64 = 6, //! \since 3.6.0
};

/**
 * \brief Interlacing methods.
 * \since 3.2.0
 */
enum kvz_interlacing
{
  KVZ_INTERLACING_NONE = 0,
  KVZ_INTERLACING_TFF = 1, // top field first
  KVZ_INTERLACING_BFF = 2, // bottom field first
};

/**
* \brief Constrain movement vectors.
* \since 3.3.0
*/
enum kvz_mv_constraint
{
  KVZ_MV_CONSTRAIN_NONE = 0,
  KVZ_MV_CONSTRAIN_FRAME = 1,  // Don't refer outside the frame.
  KVZ_MV_CONSTRAIN_TILE = 2,  // Don't refer to other tiles.
  KVZ_MV_CONSTRAIN_FRAME_AND_TILE = 3,  // Don't refer outside the tile.
  KVZ_MV_CONSTRAIN_FRAME_AND_TILE_MARGIN = 4,  // Keep enough margin for fractional pixel margins not to refer outside the tile.
};

/**
* \brief Constrain movement vectors.
* \since 3.5.0
*/
enum kvz_hash
{
  KVZ_HASH_NONE = 0,
  KVZ_HASH_CHECKSUM = 1,
  KVZ_HASH_MD5 = 2,
};

/**
* \brief cu split termination mode
* \since since 3.8.0
*/
enum kvz_cu_split_termination
{
  KVZ_CU_SPLIT_TERMINATION_ZERO = 0,
  KVZ_CU_SPLIT_TERMINATION_OFF = 1
};

/**
* \brief Enable and disable crypto features.
* \since 3.7.0
*/
enum kvz_crypto_features {
  KVZ_CRYPTO_OFF = 0,
  KVZ_CRYPTO_MVs = (1 << 0),
  KVZ_CRYPTO_MV_SIGNS = (1 << 1),
  KVZ_CRYPTO_TRANSF_COEFFS = (1 << 2),
  KVZ_CRYPTO_TRANSF_COEFF_SIGNS = (1 << 3),
  KVZ_CRYPTO_ON = (1 << 4) - 1,
};

/**
* \brief me early termination mode
* \since since 3.8.0
*/
enum kvz_me_early_termination
{
  KVZ_ME_EARLY_TERMINATION_OFF = 0,
  KVZ_ME_EARLY_TERMINATION_ON = 1,
  KVZ_ME_EARLY_TERMINATION_SENSITIVE = 2
};


/**
 * \brief Format the pixels are read in.
 * This is separate from chroma subsampling, because we might want to read
 * interleaved formats in the future.
 * \since 3.12.0
 */
enum kvz_input_format {
  KVZ_FORMAT_P400 = 0,
  KVZ_FORMAT_P420 = 1,
  KVZ_FORMAT_P422 = 2,
  KVZ_FORMAT_P444 = 3,
};

/**
* \brief Chroma subsampling format used for encoding.
* \since 3.12.0
*/
enum kvz_chroma_format {
  KVZ_CSP_400 = 0,
  KVZ_CSP_420 = 1,
  KVZ_CSP_422 = 2,
  KVZ_CSP_444 = 3,
};

/**
 * \brief Chroma subsampling format used for encoding.
 * \since 3.15.0
 */
enum kvz_slices {
  KVZ_SLICES_NONE,
  KVZ_SLICES_TILES = (1 << 0), /*!< \brief Put each tile in a slice. */
  KVZ_SLICES_WPP   = (1 << 1), /*!< \brief Put each row in a slice. */
};

// Map from input format to chroma format.
#define KVZ_FORMAT2CSP(format) ((enum kvz_chroma_format)"\0\1\2\3"[format])

/**
 * \brief GoP picture configuration.
 */
typedef struct kvz_gop_config {
  double qp_factor;
  int8_t qp_offset;    /*!< \brief QP offset */
  int8_t poc_offset;   /*!< \brief POC offset */
  int8_t layer;        /*!< \brief Current layer */
  int8_t is_ref;       /*!< \brief Flag if this picture is used as a reference */
  int8_t ref_pos_count;/*!< \brief Reference picture count */
  int8_t ref_pos[16];  /*!< \brief reference picture offset list */
  int8_t ref_neg_count;/*!< \brief Reference picture count */
  int8_t ref_neg[16];  /*!< \brief reference picture offset list */
} kvz_gop_config;

/**
 * \brief Struct which contains all configuration data
 *
 * Functions config_alloc, config_init and config_destroy must be used to
 * maintain ABI compatibility. Do not copy this struct, as the size might
 * change.
 */
typedef struct kvz_config
{
  int32_t qp;        /*!< \brief Quantization parameter */
  int32_t intra_period; /*!< \brief the period of intra frames in stream */

  /** \brief How often the VPS, SPS and PPS are re-sent
   *
   * -1: never
   *  0: first frame only
   *  1: every intra frame
   *  2: every other intra frame
   *  3: every third intra frame
   *  and so on
   */
  int32_t vps_period;

  int32_t width;   /*!< \brief frame width, must be a multiple of 8 */
  int32_t height;  /*!< \brief frame height, must be a multiple of 8 */
  double framerate; /*!< \brief Deprecated, will be removed. */
  int32_t framerate_num; /*!< \brief Framerate numerator */
  int32_t framerate_denom; /*!< \brief Framerate denominator */
  int32_t deblock_enable; /*!< \brief Flag to enable deblocking filter */
  int32_t sao_enable;     /*!< \brief Flag to enable sample adaptive offset filter */
  int32_t rdoq_enable;    /*!< \brief Flag to enable RD optimized quantization. */
  int32_t signhide_enable;   /*!< \brief Flag to enable sign hiding. */
  int32_t smp_enable;   /*!< \brief Flag to enable SMP blocks. */
  int32_t amp_enable;   /*!< \brief Flag to enable AMP blocks. */
  int32_t rdo;            /*!< \brief RD-calculation level (0..2) */
  int32_t full_intra_search; /*!< \brief If true, don't skip modes in intra search. */
  int32_t trskip_enable;    /*!< \brief Flag to enable transform skip (for 4x4 blocks). */
  int32_t tr_depth_intra; /*!< \brief Maximum transform depth for intra. */
  enum kvz_ime_algorithm ime_algorithm;  /*!< \brief Integer motion estimation algorithm. */
  int32_t fme_level;      /*!< \brief Fractional pixel motion estimation level (0: disabled, 1: enabled). */
  int8_t source_scan_type; /*!< \brief Source scan type (0: progressive, 1: top field first, 2: bottom field first).*/
  int32_t bipred;         /*!< \brief Bi-prediction (0: disabled, 1: enabled). */
  int32_t deblock_beta;   /*!< \brief (deblocking) beta offset (div 2), range -6...6 */
  int32_t deblock_tc;     /*!< \brief (deblocking) tc offset (div 2), range -6...6 */
  struct
  {
    int32_t sar_width;   /*!< \brief the horizontal size of the sample aspect ratio (in arbitrary units) */
    int32_t sar_height;  /*!< \brief the vertical size of the sample aspect ratio (in the same arbitrary units as sar_width). */
    int8_t overscan;     /*!< \brief Crop overscan setting */
    int8_t videoformat;  /*!< \brief Video format */
    int8_t fullrange;    /*!< \brief Flag to indicate full-range */
    int8_t colorprim;    /*!< \brief Color primaries */
    int8_t transfer;     /*!< \brief Transfer characteristics */
    int8_t colormatrix;  /*!< \brief Color matrix coefficients */
    int32_t chroma_loc;   /*!< \brief Chroma sample location */
  } vui;
  int32_t aud_enable;     /*!< \brief Flag to use access unit delimiters */
  int32_t ref_frames;     /*!< \brief number of reference frames to use */
  char * cqmfile;        /*!< \brief Pointer to custom quantization matrices filename */

  int32_t tiles_width_count;      /*!< \brief number of tiles separation in x direction */
  int32_t tiles_height_count;      /*!< \brief number of tiles separation in y direction */
  int32_t* tiles_width_split;      /*!< \brief tiles split x coordinates (dimension: tiles_width_count) */
  int32_t* tiles_height_split;      /*!< \brief tiles split y coordinates (dimension: tiles_height_count) */

  int wpp;
  int owf;

  int32_t slice_count;
  int32_t* slice_addresses_in_ts;

  int32_t threads;
  int32_t cpuid;

  struct {
    int32_t min;
    int32_t max;
  } pu_depth_inter, pu_depth_intra;

  int32_t add_encoder_info;
  int8_t gop_len;            /*!< \brief length of GOP for the video sequence */
  int8_t gop_lowdelay;       /*!< \brief specifies that the GOP does not use future pictures */
  kvz_gop_config gop[KVZ_MAX_GOP_LENGTH];  /*!< \brief Array of GOP settings */

  int32_t target_bitrate;

  int8_t mv_rdo;            /*!< \brief MV RDO calculation in search (0: estimation, 1: RDO). */
  int8_t calc_psnr;         /*!< \since 3.1.0 \brief Print PSNR in CLI. */

  enum kvz_mv_constraint mv_constraint;  /*!< \since 3.3.0 \brief Constrain movement vectors. */
  enum kvz_hash hash;  /*!< \since 3.5.0 \brief What hash algorithm to use. */

  enum kvz_cu_split_termination cu_split_termination; /*!< \since 3.8.0 \brief Mode of cu split termination. */

  enum kvz_crypto_features crypto_features; /*!< \since 3.7.0 */

  enum kvz_me_early_termination me_early_termination; /*!< \since 3.8.0 \brief Mode of me early termination. */

  int32_t lossless; /*!< \brief Use lossless coding. */

  int32_t tmvp_enable; /*!> \brief Use Temporal Motion Vector Predictors. */

  int32_t rdoq_skip; /*!< \brief Mode of rdoq skip */

  enum kvz_input_format input_format; /*!< \brief Use Temporal Motion Vector Predictors. */
  int32_t input_bitdepth; /*!< \brief Use Temporal Motion Vector Predictors. */

  struct {
    unsigned d;  // depth
    unsigned t;  // temporal
  } gop_lp_definition;

  int32_t implicit_rdpcm; /*!< \brief Enable implicit residual DPCM. */

<<<<<<< HEAD
//*********************************************
  //For scalable extension. TODO: Move somewhere else?
  uint8_t layer;
  uint8_t *max_layers; //This needs to be shared between cfgs
  uint8_t *max_input_layers; //Keep trach of how many input layers there are (size of input_*s listst)
  int8_t input_layer; //Which input layer this layer uses

  //Size of the input pictures. TODO: A better way?
  int32_t **input_widths;  
  int32_t **input_heights; 
  //TODO: Add all the cfgs as a list?
  //Points to the next cfg of a higher layer (null if highest layer)
  struct kvz_config *next_cfg; //TODO: Find a better way? Pass the cfg for the els here

  //*********************************************

=======
  struct {
    int32_t width;
    int32_t height;
    uint8_t *dqps;
  } roi; /*!< \since 3.14.0 \brief Map of delta QPs for region of interest coding. */

  unsigned slices; /*!< \since 3.15.0 \brief How to map slices to frame. */
>>>>>>> aae141f2
} kvz_config;

/**
 * \brief Struct which contains all picture data
 *
 * Function picture_alloc in kvz_api must be used for allocation.
 */
typedef struct kvz_picture {
  kvz_pixel *fulldata;         //!< \brief Allocated buffer (only used in the base_image)

  kvz_pixel *y;                //!< \brief Pointer to luma pixel array.
  kvz_pixel *u;                //!< \brief Pointer to chroma U pixel array.
  kvz_pixel *v;                //!< \brief Pointer to chroma V pixel array.
  kvz_pixel *data[3]; //!< \brief Alternate access method to same data.

  int32_t width;           //!< \brief Luma pixel array width.
  int32_t height;          //!< \brief Luma pixel array height.

  int32_t stride;          //!< \brief Luma pixel array width for the full picture (should be used as stride)

  struct kvz_picture *base_image; //!< \brief Pointer to the picture which owns the pixels
  int32_t refcount;        //!< \brief Number of references to the picture

  int64_t pts;             //!< \brief Presentation timestamp. Should be set for input frames.
  int64_t dts;             //!< \brief Decompression timestamp.

  enum kvz_interlacing interlacing; //!< \since 3.2.0 \brief Field order for interlaced pictures.
  enum kvz_chroma_format chroma_format;

  int32_t ref_pocs[16];
} kvz_picture;

/**
 * \brief NAL unit type codes.
 *
 * These are the nal_unit_type codes from Table 7-1 ITU-T H.265 v1.0.
 */
enum kvz_nal_unit_type {

  // Trailing pictures

  KVZ_NAL_TRAIL_N = 0,
  KVZ_NAL_TRAIL_R = 1,

  KVZ_NAL_TSA_N = 2,
  KVZ_NAL_TSA_R = 3,

  KVZ_NAL_STSA_N = 4,
  KVZ_NAL_STSA_R = 5,

  // Leading pictures

  KVZ_NAL_RADL_N = 6,
  KVZ_NAL_RADL_R = 7,

  KVZ_NAL_RASL_N = 8,
  KVZ_NAL_RASL_R = 9,

  // Reserved non-IRAP RSV_VCL_N/R 10-15

  // Intra random access point pictures

  KVZ_NAL_BLA_W_LP   = 16,
  KVZ_NAL_BLA_W_RADL = 17,
  KVZ_NAL_BLA_N_LP   = 18,

  KVZ_NAL_IDR_W_RADL = 19,
  KVZ_NAL_IDR_N_LP   = 20,

  KVZ_NAL_CRA_NUT    = 21,

  // Reserved IRAP

  KVZ_NAL_RSV_IRAP_VCL22 = 22,
  KVZ_NAL_RSV_IRAP_VCL23 = 23,

  // Reserved non-IRAP RSV_VCL 24-32

  // non-VCL

  KVZ_NAL_VPS_NUT = 32,
  KVZ_NAL_SPS_NUT = 33,
  KVZ_NAL_PPS_NUT = 34,

  KVZ_NAL_AUD_NUT = 35,
  KVZ_NAL_EOS_NUT = 36,
  KVZ_NAL_EOB_NUT = 37,
  KVZ_NAL_FD_NUT  = 38,

  KVZ_NAL_PREFIX_SEI_NUT = 39,
  KVZ_NAL_SUFFIX_SEI_NUT = 40,

  // Reserved RSV_NVCL 41-47
  // Unspecified UNSPEC 48-63
};

enum kvz_slice_type {
  KVZ_SLICE_B = 0,
  KVZ_SLICE_P = 1,
  KVZ_SLICE_I = 2,
};

/**
 * \brief Other information about an encoded frame
 */
typedef struct kvz_frame_info {

  /**
   * \brief Picture order count
   */
  int32_t poc;

  /**
   * \brief Quantization parameter
   */
  int8_t qp;

  /**
   * \brief Type of the NAL VCL unit
   */
  enum kvz_nal_unit_type nal_unit_type;

  /**
   * \brief Type of the slice
   */
  enum kvz_slice_type slice_type;

  /**
   * \brief Reference picture lists
   *
   * The first list contains the reference picture POCs that are less than the
   * POC of this frame and the second one contains those that are greater.
   */
  int ref_list[2][16];

  /**
   * \brief Lengths of the reference picture lists
   */
  int ref_list_len[2];

} kvz_frame_info;

/**
 * \brief A linked list of chunks of data.
 *
 * Used for returning the encoded data.
 */
typedef struct kvz_data_chunk {
  /// \brief Buffer for the data.
  uint8_t data[KVZ_DATA_CHUNK_SIZE];

  /// \brief Number of bytes filled in this chunk.
  uint32_t len;

  /// \brief Next chunk in the list.
  struct kvz_data_chunk *next;
} kvz_data_chunk;

typedef struct kvz_api {

  /**
   * \brief Allocate a kvz_config structure.
   *
   * The returned structure should be deallocated by calling config_destroy.
   *
   * \return allocated config, or NULL if allocation failed.
   */
  kvz_config *  (*config_alloc)(void);

  /**
   * \brief Deallocate a kvz_config structure.
   *
   * If cfg is NULL, do nothing. Otherwise, the given structure must have been
   * returned from config_alloc.
   *
   * \param cfg   configuration
   * \return      1 on success, 0 on failure
   */
  int           (*config_destroy)(kvz_config *cfg);

  /**
   * \brief Initialize a config structure
   *
   * Set all fields in the given config to default values.
   *
   * \param cfg   configuration
   * \return      1 on success, 0 on failure
   */
  int           (*config_init)(kvz_config *cfg);

  /**
   * \brief Set an option.
   *
   * \param cfg   configuration
   * \param name  name of the option to set
   * \param value value to set
   * \return      1 on success, 0 on failure
   */
  int           (*config_parse)(kvz_config *cfg, const char *name, const char *value);

  /**
   * \brief Allocate a kvz_picture.
   *
   * The returned kvz_picture should be deallocated by calling picture_free.
   *
   * \param width   width of luma pixel array to allocate
   * \param height  height of luma pixel array to allocate
   * \return        allocated picture, or NULL if allocation failed.
   */
  kvz_picture * (*picture_alloc)(int32_t width, int32_t height);

  /**
   * \brief Deallocate a kvz_picture.
   *
   * If pic is NULL, do nothing. Otherwise, the picture must have been returned
   * from picture_alloc.
   */
  void          (*picture_free)(kvz_picture *pic);

  /**
   * \brief Deallocate a list of data chunks.
   *
   * Deallocates the given chunk and all chunks that follow it in the linked
   * list.
   */
  void          (*chunk_free)(kvz_data_chunk *chunk);

  /**
   * \brief Create an encoder.
   *
   * The returned encoder should be closed by calling encoder_close.
   *
   * Only one encoder may be open at a time.
   *
   * \param cfg   encoder configuration
   * \return      created encoder, or NULL if creation failed.
   */
  kvz_encoder * (*encoder_open)(const kvz_config *cfg);

  /**
   * \brief Deallocate an encoder.
   *
   * If encoder is NULL, do nothing. Otherwise, the encoder must have been
   * returned from encoder_open.
   */
  void          (*encoder_close)(kvz_encoder *encoder);

  /**
   * \brief Get parameter sets.
   *
   * Encode the VPS, SPS and PPS.
   *
   * If data_out is set to non-NULL values, the caller is responsible for
   * calling chunk_free on it.
   *
   * A null pointer may be passed in place of the parameter data_out or len_out
   * to skip returning the corresponding value.
   *
   * \param encoder   encoder
   * \param data_out  Returns the encoded parameter sets.
   * \param len_out   Returns number of bytes in the encoded data.
   * \return          1 on success, 0 on error.
   */
  int           (*encoder_headers)(kvz_encoder *encoder,
                                   kvz_data_chunk **data_out,
                                   uint32_t *len_out);

  /**
   * \brief Encode one frame.
   *
   * Add pic_in to the encoding pipeline. If an encoded frame is ready, return
   * the bitstream, length of the bitstream, the reconstructed frame, the
   * original frame and frame info in data_out, len_out, pic_out, src_out and
   * info_out, respectively. Otherwise, set the output parameters to NULL.
   *
   * After passing all of the input frames, the caller should keep calling this
   * function with pic_in set to NULL, until no more data is returned in the
   * output parameters.
   *
   * The caller must not modify pic_in after passing it to this function.
   *
   * If data_out, pic_out and src_out are set to non-NULL values, the caller is
   * responsible for calling chunk_free and picture_free on them.
   *
   * A null pointer may be passed in place of any of the parameters data_out,
   * len_out, pic_out, src_out or info_out to skip returning the corresponding
   * value.
   *
   * \param encoder   encoder
   * \param pic_in    input frame or NULL
   * \param data_out  Returns the encoded data.
   * \param len_out   Returns number of bytes in the encoded data.
   * \param pic_out   Returns the reconstructed picture.
   * \param src_out   Returns the original picture.
   * \param info_out  Returns information about the encoded picture.
   * \return          1 on success, 0 on error.
   */
  int           (*encoder_encode)(kvz_encoder *encoder,
                                  kvz_picture *pic_in,
                                  kvz_data_chunk **data_out,
                                  uint32_t *len_out,
                                  kvz_picture **pic_out,
                                  kvz_picture **src_out,
                                  kvz_frame_info *info_out);

  /**
   * \brief Allocate a kvz_picture.
   *
   * The returned kvz_picture should be deallocated by calling picture_free.
   *
   * \since 3.12.0
   * \param chroma_fomat  Chroma subsampling to use.
   * \param width   width of luma pixel array to allocate
   * \param height  height of luma pixel array to allocate
   * \return        allocated picture, or NULL if allocation failed.
   */
  kvz_picture * (*picture_alloc_csp)(enum kvz_chroma_format chroma_fomat, int32_t width, int32_t height);
} kvz_api;


KVZ_PUBLIC const kvz_api * kvz_api_get(int bit_depth);

#ifdef __cplusplus
}
#endif

#endif // KVAZAAR_H_<|MERGE_RESOLUTION|>--- conflicted
+++ resolved
@@ -330,7 +330,14 @@
 
   int32_t implicit_rdpcm; /*!< \brief Enable implicit residual DPCM. */
 
-<<<<<<< HEAD
+  struct {
+    int32_t width;
+    int32_t height;
+    uint8_t *dqps;
+  } roi; /*!< \since 3.14.0 \brief Map of delta QPs for region of interest coding. */
+
+  unsigned slices; /*!< \since 3.15.0 \brief How to map slices to frame. */
+
 //*********************************************
   //For scalable extension. TODO: Move somewhere else?
   uint8_t layer;
@@ -347,15 +354,6 @@
 
   //*********************************************
 
-=======
-  struct {
-    int32_t width;
-    int32_t height;
-    uint8_t *dqps;
-  } roi; /*!< \since 3.14.0 \brief Map of delta QPs for region of interest coding. */
-
-  unsigned slices; /*!< \since 3.15.0 \brief How to map slices to frame. */
->>>>>>> aae141f2
 } kvz_config;
 
 /**
