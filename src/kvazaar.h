--- conflicted
+++ resolved
@@ -140,7 +140,6 @@
 };
 
 /**
-<<<<<<< HEAD
 * \brief Enable and disable crypto features.
 * \since 3.7.0
 */
@@ -151,7 +150,9 @@
   KVZ_CRYPTO_TRANSF_COEFFS = (1 << 2),
   KVZ_CRYPTO_TRANSF_COEFF_SIGNS = (1 << 3),
   KVZ_CRYPTO_ON = (1 << 4) - 1,
-=======
+};
+
+/**
 * \brief me early termination mode
 * \since since 3.8.0
 */
@@ -160,7 +161,6 @@
   KVZ_ME_EARLY_TERMINATION_OFF = 0,
   KVZ_ME_EARLY_TERMINATION_ON = 1,
   KVZ_ME_EARLY_TERMINATION_SENSITIVE = 2
->>>>>>> 43c7778b
 };
 
 /**
@@ -272,9 +272,10 @@
 
   enum kvz_cu_split_termination cu_split_termination; /*!< \since 3.8.0 \brief Mode of cu split termination. */
 
+  enum kvz_crypto_features crypto_features; /*!< \since 3.7.0 */
+
   enum kvz_me_early_termination me_early_termination; /*!< \since 3.8.0 \brief Mode of me early termination. */
 
-  enum kvz_crypto_features crypto_features; /*!< \since 3.7.0 */
 } kvz_config;
 
 /**
