#ifndef INTRA_H_
#define INTRA_H_
/*****************************************************************************
 * This file is part of Kvazaar HEVC encoder.
 *
 * Copyright (C) 2013-2014 Tampere University of Technology and others (see
 * COPYING file).
 *
 * Kvazaar is free software: you can redistribute it and/or modify
 * it under the terms of the GNU General Public License version 2 as published
 * by the Free Software Foundation.
 *
 * Kvazaar is distributed in the hope that it will be useful,
 * but WITHOUT ANY WARRANTY; without even the implied warranty of
 * MERCHANTABILITY or FITNESS FOR A PARTICULAR PURPOSE.  See the
 * GNU General Public License for more details.
 *
 * You should have received a copy of the GNU General Public License
 * along with Kvazaar.  If not, see <http://www.gnu.org/licenses/>.
 ****************************************************************************/

/*
 * \file
 * \brief Handling Coding Units (CU's) for intra frames.
 */

#include "global.h"

#include "picture.h"
#include "encoder.h"

void intra_set_block_mode(picture* pic,uint32_t x_ctb, uint32_t y_ctb, uint8_t depth, uint8_t mode, uint8_t part_mode);

int8_t intra_get_dir_luma_predictor(uint32_t x, uint32_t y, int8_t* preds,
                                    cu_info* cur_cu, cu_info* left_cu, cu_info* above_cu);
void intra_dc_pred_filtering(pixel* src, int32_t src_stride, pixel* dst, int32_t dst_stride, int32_t width, int32_t height );

void intra_build_reference_border(int32_t x_luma, int32_t y_luma, int16_t out_width, pixel *dst, int32_t dst_stride, int8_t chroma, int32_t pic_width, int32_t pic_height, lcu_t *lcu);
void intra_filter(pixel* ref, int32_t stride, int32_t width, int8_t mode);

/* Predictions */
<<<<<<< HEAD
int16_t intra_prediction(encoder_control *encoder, pixel *orig, int32_t origstride, pixel *rec, int16_t recstride,
                         uint8_t width, pixel *dst, int32_t dststride, uint32_t *sad_out,
                         int8_t *intra_preds, uint32_t *bitcost_out, cabac_data *cabac);
=======
int16_t intra_prediction(pixel *orig, int32_t origstride, pixel *rec, int16_t recstride,
                         uint8_t width, uint32_t *sad_out,
                         int8_t *intra_preds, uint32_t *bitcost_out);
>>>>>>> 40c2fa4d

pixel intra_get_dc_pred(pixel* pic, uint16_t pic_width, uint8_t width);
void intra_get_planar_pred(pixel* src,int32_t srcstride, uint32_t width, pixel* dst, int32_t dststride);
void intra_get_angular_pred(pixel* src, int32_t src_stride, pixel* p_dst, int32_t dst_stride, int32_t width, int32_t dir_mode, int8_t filter);

void intra_recon(pixel* rec, int32_t rec_stride, uint32_t width, pixel* dst, int32_t dst_stride, int8_t mode, int8_t chroma);

void intra_recon_lcu(encoder_control* encoder, cabac_data *cabac, int x, int y, int depth, lcu_t *lcu, uint32_t pic_width, uint32_t pic_height);

#endif<|MERGE_RESOLUTION|>--- conflicted
+++ resolved
@@ -39,15 +39,9 @@
 void intra_filter(pixel* ref, int32_t stride, int32_t width, int8_t mode);
 
 /* Predictions */
-<<<<<<< HEAD
 int16_t intra_prediction(encoder_control *encoder, pixel *orig, int32_t origstride, pixel *rec, int16_t recstride,
-                         uint8_t width, pixel *dst, int32_t dststride, uint32_t *sad_out,
+                         uint8_t width, uint32_t *sad_out,
                          int8_t *intra_preds, uint32_t *bitcost_out, cabac_data *cabac);
-=======
-int16_t intra_prediction(pixel *orig, int32_t origstride, pixel *rec, int16_t recstride,
-                         uint8_t width, uint32_t *sad_out,
-                         int8_t *intra_preds, uint32_t *bitcost_out);
->>>>>>> 40c2fa4d
 
 pixel intra_get_dc_pred(pixel* pic, uint16_t pic_width, uint8_t width);
 void intra_get_planar_pred(pixel* src,int32_t srcstride, uint32_t width, pixel* dst, int32_t dststride);
