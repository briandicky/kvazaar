/**
 *  Part of HEVC Encoder
 *  By Marko Viitanen ( fador at iki.fi ), Tampere University of Technology, Department of Pervasive Computing.
 */

/*! \file context.c
    \brief Functions for context derication
    \author Marko Viitanen
    \date 2013-04    
  This file contains context derivation functions
*/

#include <stdio.h>
#include <stdlib.h>
#include <string.h>
#include "global.h"
#include "config.h"
#include "encoder.h"
#include "cabac.h"
#include "context.h"

/* CONTEXTS */
cabac_ctx g_SplitFlagSCModel[3]; /*<! \brief split flag context models */
cabac_ctx g_IntraModeSCModel;    /*<! \brief intra mode context models */
cabac_ctx g_ChromaPredSCModel[2];
cabac_ctx g_TransSubdivSCModel[3];    /*<! \brief intra mode context models */
cabac_ctx g_QtCbfSCModelY[3];
cabac_ctx g_QtCbfSCModelU[3];
//cabac_ctx g_QtCbfSCModelV[3];
cabac_ctx g_PartSizeSCModel[4];
cabac_ctx g_CUSigCoeffGroupSCModel[4];
cabac_ctx g_CUSigSCModel_luma[27];
cabac_ctx g_CUSigSCModel_chroma[15];
cabac_ctx g_CuCtxLastY_luma[15];
cabac_ctx g_CuCtxLastY_chroma[15];
cabac_ctx g_CuCtxLastX_luma[15];
cabac_ctx g_CuCtxLastX_chroma[15];
cabac_ctx g_CUOneSCModel_luma[16];
cabac_ctx g_CUOneSCModel_chroma[8];
cabac_ctx g_cCUAbsSCModel_luma[4];
cabac_ctx g_cCUAbsSCModel_chroma[2];
cabac_ctx g_cCUPredModeSCModel;
cabac_ctx g_cCUSkipFlagSCModel[3];
cabac_ctx g_cCUMergeIdxExtSCModel;
cabac_ctx g_cCUMergeFlagExtSCModel;
cabac_ctx g_cCUMvdSCModel[2];
cabac_ctx g_cCURefPicSCModel[2];
cabac_ctx g_cMVPIdxSCModel[2];
cabac_ctx g_cCUQtRootCbfSCModel;

void init_contexts(encoder_control *encoder, int8_t SLICE)
{
  uint16_t i;

  /* Initialize contexts */
  /* TODO: add P/B slice */  
  ctx_init(&g_cCUMergeFlagExtSCModel, encoder->QP, INIT_MERGE_FLAG_EXT[SLICE][0]);
  ctx_init(&g_cCUMergeIdxExtSCModel, encoder->QP, INIT_MERGE_IDX_EXT[SLICE][0]);
  ctx_init(&g_cCUPredModeSCModel, encoder->QP, INIT_PRED_MODE[SLICE][0]);

  ctx_init(&g_cCUSkipFlagSCModel[0], encoder->QP, INIT_SKIP_FLAG[SLICE][0]);
  ctx_init(&g_cCUSkipFlagSCModel[1], encoder->QP, INIT_SKIP_FLAG[SLICE][1]);
  ctx_init(&g_cCUSkipFlagSCModel[2], encoder->QP, INIT_SKIP_FLAG[SLICE][2]);


  ctx_init(&g_SplitFlagSCModel[0], encoder->QP, INIT_SPLIT_FLAG[SLICE][0]);
  ctx_init(&g_SplitFlagSCModel[1], encoder->QP, INIT_SPLIT_FLAG[SLICE][1]);
  ctx_init(&g_SplitFlagSCModel[2], encoder->QP, INIT_SPLIT_FLAG[SLICE][2]);

  ctx_init(&g_IntraModeSCModel, encoder->QP, INIT_INTRA_PRED_MODE[SLICE]);  

  ctx_init(&g_ChromaPredSCModel[0], encoder->QP, INIT_CHROMA_PRED_MODE[SLICE][0]);
  ctx_init(&g_ChromaPredSCModel[1], encoder->QP, INIT_CHROMA_PRED_MODE[SLICE][1]);
  
  ctx_init(&g_cCUAbsSCModel_chroma[0], encoder->QP, INIT_ABS_FLAG[SLICE][4]);
  ctx_init(&g_cCUAbsSCModel_chroma[1], encoder->QP, INIT_ABS_FLAG[SLICE][5]);

<<<<<<< HEAD
  //ToDo: ignore P/B contexts on intra frame
  ctx_init(&g_cCUQtRootCbfSCModel, encoder->QP, INIT_QT_ROOT_CBF[SLICE][0]);

=======
  //TODO: ignore P/B contexts on intra frame
>>>>>>> 7cd57087
  ctx_init(&g_cCUMvdSCModel[0], encoder->QP, INIT_MVD[SLICE][0]);
  ctx_init(&g_cCUMvdSCModel[1], encoder->QP, INIT_MVD[SLICE][1]);
  ctx_init(&g_cCURefPicSCModel[0], encoder->QP, INIT_REF_PIC[SLICE][0]);
  ctx_init(&g_cCURefPicSCModel[1], encoder->QP, INIT_REF_PIC[SLICE][1]);
  ctx_init(&g_cMVPIdxSCModel[0], encoder->QP, INIT_MVP_IDX[SLICE][0]);
  ctx_init(&g_cMVPIdxSCModel[1], encoder->QP, INIT_MVP_IDX[SLICE][1]);
  


  for(i = 0; i < 4; i++)
  {    
    ctx_init(&g_CUSigCoeffGroupSCModel[i], encoder->QP, INIT_SIG_CG_FLAG[SLICE][i]);
    ctx_init(&g_cCUAbsSCModel_luma[i], encoder->QP, INIT_ABS_FLAG[SLICE][i]);
    ctx_init(&g_PartSizeSCModel[i], encoder->QP, INIT_PART_SIZE[SLICE][i]);
  }
  for(i = 0; i < 3; i++)
  {
    ctx_init(&g_TransSubdivSCModel[i], encoder->QP, INIT_TRANS_SUBDIV_FLAG[SLICE][i]);
    ctx_init(&g_QtCbfSCModelY[i], encoder->QP, INIT_QT_CBF[SLICE][i]);
    ctx_init(&g_QtCbfSCModelU[i], encoder->QP, INIT_QT_CBF[SLICE][i+3]);
    //cxt_init(&g_QtCbfSCModelV[i], encoder->QP, INIT_QT_CBF[SLICE][i]);
  }

  for(i = 0; i < 8; i++)
  {
    ctx_init(&g_CUOneSCModel_chroma[i], encoder->QP, INIT_ONE_FLAG[SLICE][i+16]);
  }

  for(i = 0; i < 15; i++)
  {
    ctx_init(&g_CuCtxLastY_luma[i], encoder->QP, INIT_LAST[SLICE][i] );
    ctx_init(&g_CuCtxLastX_luma[i], encoder->QP, INIT_LAST[SLICE][i] );

    ctx_init(&g_CuCtxLastY_chroma[i], encoder->QP, INIT_LAST[SLICE][i+15] );
    ctx_init(&g_CuCtxLastX_chroma[i], encoder->QP, INIT_LAST[SLICE][i+15] );

    ctx_init(&g_CUOneSCModel_luma[i], encoder->QP, INIT_ONE_FLAG[SLICE][i]);
  }
  ctx_init(&g_CUOneSCModel_luma[15], encoder->QP, INIT_ONE_FLAG[SLICE][15]);
  
  for(i = 0; i < 27; i++)
  { 

    ctx_init(&g_CUSigSCModel_luma[i], encoder->QP, INIT_SIG_FLAG[SLICE][i]);
    if(i < 15)
    {
      ctx_init(&g_CUSigSCModel_chroma[i], encoder->QP, INIT_SIG_FLAG[SLICE][i+27]);
    }
  }

}

uint32_t context_get_sigCoeffGroup( uint32_t* uiSigCoeffGroupFlag,
                                    uint32_t uiCGPosX,
                                    uint32_t uiCGPosY,                                    
                                    int32_t width)
{
  uint32_t uiRight = 0;
  uint32_t uiLower = 0;
  width >>= 2;
  if( uiCGPosX < (uint32_t)width - 1 )
    uiRight = (uiSigCoeffGroupFlag[ uiCGPosY * width + uiCGPosX + 1 ] != 0);

  if (uiCGPosY < (uint32_t)width - 1 )
    uiLower = (uiSigCoeffGroupFlag[ (uiCGPosY  + 1 ) * width + uiCGPosX ] != 0);

  return (uiRight || uiLower);
}


/*! 
 \brief Pattern decision for context derivation process of significant_coeff_flag
 \param sigCoeffGroupFlag pointer to prior coded significant coeff group
 \param posXCG column of current coefficient group
 \param posYCG row of current coefficient group
 \param width width of the block
 \param height height of the block
 \returns pattern for current coefficient group
*/
 
int32_t  context_calcPatternSigCtx( const uint32_t* sigCoeffGroupFlag, uint32_t posXCG, uint32_t posYCG, int32_t width)
{
  if( width == 4) return -1;

  {
  uint32_t sigRight = 0;
  uint32_t sigLower = 0;
  width >>= 2;
  if( posXCG < (uint32_t)width - 1 )
  {
    sigRight = (sigCoeffGroupFlag[ posYCG * width + posXCG + 1 ] != 0);
  }
  if (posYCG < (uint32_t)width - 1 )
  {
    sigLower = (sigCoeffGroupFlag[ (posYCG  + 1 ) * width + posXCG ] != 0);
  }
  
  return sigRight + (sigLower<<1);
  }
}


/*! 
 \brief Context derivation process of coeff_abs_significant_flag
 \param patternSigCtx pattern for current coefficient group
 \param posX column of current scan position
 \param posY row of current scan position
 \param blockType log2 value of block size if square block, or 4 otherwise
 \param width width of the block
 \param textureType texture type (TEXT_LUMA...)
 \returns ctxInc for current scan position
*/

int32_t context_getSigCtxInc(int32_t patternSigCtx,uint32_t scanIdx,int32_t posX,
                             int32_t posY,int32_t blockType,int32_t width,
                             int8_t textureType)
{
  const int32_t ctxIndMap[16] =
  {
    0, 1, 4, 5,
    2, 3, 4, 5,
    6, 6, 8, 8,
    7, 7, 8, 8
  };

  if( posX + posY == 0 )
    return 0;

  if ( blockType == 2 )
    return ctxIndMap[ 4 * posY + posX ];

  {
  int32_t cnt = 0;
  int32_t offset = blockType == 3 ? (scanIdx==SCAN_DIAG ? 9 : 15) : (textureType == 0 ? 21 : 12);
  int32_t posXinSubset = posX-((posX>>2)<<2);
  int32_t posYinSubset = posY-((posY>>2)<<2);
  
  if(patternSigCtx==0)
  {
    cnt = posXinSubset+posYinSubset<=2 ? (posXinSubset+posYinSubset==0 ? 2 : 1) : 0;
  }
  else if(patternSigCtx==1)
  {
    cnt = posYinSubset<=1 ? (posYinSubset==0 ? 2 : 1) : 0;
  }
  else if(patternSigCtx==2)
  {
    cnt = posXinSubset<=1 ? (posXinSubset==0 ? 2 : 1) : 0;
  }
  else
  {
    cnt = 2;
  }
  return (( textureType == 0 && ((posX>>2) + (posY>>2)) > 0 ) ? 3 : 0) + offset + cnt;
  }
}
<|MERGE_RESOLUTION|>--- conflicted
+++ resolved
@@ -75,13 +75,9 @@
   ctx_init(&g_cCUAbsSCModel_chroma[0], encoder->QP, INIT_ABS_FLAG[SLICE][4]);
   ctx_init(&g_cCUAbsSCModel_chroma[1], encoder->QP, INIT_ABS_FLAG[SLICE][5]);
 
-<<<<<<< HEAD
-  //ToDo: ignore P/B contexts on intra frame
+  //TODO: ignore P/B contexts on intra frame
   ctx_init(&g_cCUQtRootCbfSCModel, encoder->QP, INIT_QT_ROOT_CBF[SLICE][0]);
 
-=======
-  //TODO: ignore P/B contexts on intra frame
->>>>>>> 7cd57087
   ctx_init(&g_cCUMvdSCModel[0], encoder->QP, INIT_MVD[SLICE][0]);
   ctx_init(&g_cCUMvdSCModel[1], encoder->QP, INIT_MVD[SLICE][1]);
   ctx_init(&g_cCURefPicSCModel[0], encoder->QP, INIT_REF_PIC[SLICE][0]);
