--- conflicted
+++ resolved
@@ -122,7 +122,11 @@
   //! Picture weights when GOP is used.
   double gop_layer_weights[MAX_GOP_LAYERS];
 
-<<<<<<< HEAD
+  //! pic_parameter_set
+  struct {
+    uint8_t dependent_slice_segments_enabled_flag;
+  } pps;
+
   // ***********************************************
   // Modified for SHVC.
   //Hold current layer info
@@ -139,12 +143,6 @@
   // TODO: Needed to set rep_formats in vps. Find a better way?
   const struct encoder_control_t* next_enc_ctrl;
   // ***********************************************
-=======
-  //! pic_parameter_set
-  struct {
-    uint8_t dependent_slice_segments_enabled_flag;
-  } pps;
->>>>>>> aae141f2
 
 } encoder_control_t;
 
