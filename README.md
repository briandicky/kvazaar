--- conflicted
+++ resolved
@@ -137,7 +137,17 @@
 The only accepted input format so far is 8-bit YUV 4:2:0.
 
 
-<<<<<<< HEAD
+### LP-GOP syntax
+The LP-GOP syntax is "lp-g(num)d(num)r(num)t(num)", where
+- g = GOP length.
+- d = Number of GOP layers.
+- r = Number of references, where one reference is always the previous picture,
+  unless temporal scaling is used. The others are key-frames.
+- t = How many references to skip for temporal scaling, where 4 means only
+  every fourth picture needs to be decoded.
+
+
+
 ##Presets
 The names of the presets are the same as with x264: ultrafast, superfast, veryfast, faster, fast, medium, slow, slower, veryslow and placebo. The effects of the presets are listed in the following table, where the names have been abreviated to fit the layout in GitHub.
 
@@ -156,16 +166,6 @@
 transform-skip    | 0     | 0     | 0     | 0     | 0     | 0     | 0     | 0     | 1     | 1
 mv-rdo            | 0     | 0     | 0     | 0     | 0     | 0     | 0     | 0     | 1     | 1
 full-intra-search | 0     | 0     | 0     | 0     | 0     | 0     | 0     | 0     | 0     | 1
-=======
-### LP-GOP syntax
-The LP-GOP syntax is "lp-g(num)d(num)r(num)t(num)", where
-- g = GOP length.
-- d = Number of GOP layers.
-- r = Number of references, where one reference is always the previous picture,
-  unless temporal scaling is used. The others are key-frames.
-- t = How many references to skip for temporal scaling, where 4 means only
-  every fourth picture needs to be decoded.
->>>>>>> 5ae97b46
 
 
 ##Kvazaar library
